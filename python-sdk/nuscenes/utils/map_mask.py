# nuScenes dev-kit.
<<<<<<< HEAD
# Code written by Qiang Xu, Oscar Beijbom, 2018.
=======
# Code written by Qiang Xu and Oscar Beijbom, 2018.
>>>>>>> 99a8e5f4
# Licensed under the Creative Commons [see licence.txt]

import os.path as osp
from typing import Tuple, Any

<<<<<<< HEAD
from cachetools import cached, LRUCache
import numpy as np
import cv2
from PIL import Image
=======
import cv2
import numpy as np
from PIL import Image
from cachetools import cached, LRUCache
>>>>>>> 99a8e5f4

# Set the maximum loadable image size.
Image.MAX_IMAGE_PIXELS = 400000 * 400000


class MapMask:
    def __init__(self, img_file: str, resolution: float = 0.1):
        """
        Init a map mask object that contains the semantic prior (drivable surface and sidewalks) mask.
        :param img_file: File path to map png file.
        :param resolution: Map resolution in meters.
        """
        assert osp.exists(img_file), 'map mask {} does not exist'.format(img_file)
        assert resolution >= 0.1, "Only supports down to 0.1 meter resolution."
        self.img_file = img_file
        self.resolution = resolution
        self.foreground = 255
        self.background = 0

    @cached(cache=LRUCache(maxsize=3))
    def mask(self, dilation: float = 0.0) -> np.ndarray:
        """
        Returns the map mask, optionally dilated.
        :param dilation: Dilation in meters.
        :return: Dilated map mask.
        """
        if dilation == 0:
            return self._base_mask
        else:
            distance_mask = cv2.distanceTransform((self.foreground - self._base_mask).astype(np.uint8), cv2.DIST_L2, 5)
            distance_mask = (distance_mask * self.resolution).astype(np.float32)
            return (distance_mask <= dilation).astype(np.uint8) * self.foreground

    @property
    def transform_matrix(self) -> np.ndarray:
        """
        Generate transform matrix for this map mask.
        :return: <np.array: 4, 4>. The transformation matrix.
        """
        return np.array([[1.0 / self.resolution, 0, 0, 0],
                         [0, -1.0 / self.resolution, 0, self._base_mask.shape[0]],
                         [0, 0, 1, 0], [0, 0, 0, 1]])

    def is_on_mask(self, x: Any, y: Any, dilation: float = 0) -> np.array:
        """
        Determine whether the given coordinates are on the (optionally dilated) map mask.
        :param x: Global x coordinates. Can be a scalar, list or a numpy array of x coordinates.
        :param y: Global y coordinates. Can be a scalar, list or a numpy array of x coordinates.
        :param dilation: Optional dilation of map mask.
        :return: <np.bool: x.shape>. Whether the points are on the mask.
        """
        px, py = self.to_pixel_coords(x, y)

        on_mask = np.ones(px.size, dtype=np.bool)
        this_mask = self.mask(dilation)

        on_mask[px < 0] = False
        on_mask[px >= this_mask.shape[1]] = False
        on_mask[py < 0] = False
        on_mask[py >= this_mask.shape[0]] = False

        on_mask[on_mask] = this_mask[py[on_mask], px[on_mask]] == self.foreground

        return on_mask

    def to_pixel_coords(self, x: Any, y: Any) -> Tuple[np.ndarray, np.ndarray]:
        """
        Maps x, y location in global map coordinates to the map image coordinates.
        :param x: Global x coordinates. Can be a scalar, list or a numpy array of x coordinates.
        :param y: Global y coordinates. Can be a scalar, list or a numpy array of x coordinates.
        :return: (px <np.uint8: x.shape>, py <np.uint8: y.shape>). Pixel coordinates in map.
        """
        x = np.array(x)
        y = np.array(y)
        x = np.atleast_1d(x)
        y = np.atleast_1d(y)

        assert x.shape == y.shape
        assert x.ndim == y.ndim == 1

        pts = np.stack([x, y, np.zeros(x.shape), np.ones(x.shape)])
        pixel_coords = np.round(np.dot(self.transform_matrix, pts)).astype(np.int32)

        return pixel_coords[0, :], pixel_coords[1, :]

    @property
    @cached(cache=LRUCache(maxsize=1))
    def _base_mask(self) -> np.ndarray:
        """
        Returns the original binary mask stored in map png file.
        :return: <np.int8: image.height, image.width>. The binary mask.
        """
        # Pillow allows us to specify the maximum image size above, whereas this is more difficult in OpenCV.
        img = Image.open(self.img_file)

        # Resize map mask to desired resolution.
        native_resolution = 0.1
        size_x = int(img.size[0] / self.resolution * native_resolution)
        size_y = int(img.size[1] / self.resolution * native_resolution)
        img = img.resize((size_x, size_y), resample=Image.NEAREST)

<<<<<<< HEAD
        # Convert to numpy and binarize.
        raw_mask = np.array(img)
        raw_mask[raw_mask < 225] = self.background
        raw_mask[raw_mask >= 225] = self.foreground
=======
        # Convert to numpy.
        raw_mask = np.array(img)
>>>>>>> 99a8e5f4
        return raw_mask<|MERGE_RESOLUTION|>--- conflicted
+++ resolved
@@ -1,25 +1,14 @@
 # nuScenes dev-kit.
-<<<<<<< HEAD
-# Code written by Qiang Xu, Oscar Beijbom, 2018.
-=======
 # Code written by Qiang Xu and Oscar Beijbom, 2018.
->>>>>>> 99a8e5f4
 # Licensed under the Creative Commons [see licence.txt]
 
 import os.path as osp
 from typing import Tuple, Any
 
-<<<<<<< HEAD
-from cachetools import cached, LRUCache
-import numpy as np
-import cv2
-from PIL import Image
-=======
 import cv2
 import numpy as np
 from PIL import Image
 from cachetools import cached, LRUCache
->>>>>>> 99a8e5f4
 
 # Set the maximum loadable image size.
 Image.MAX_IMAGE_PIXELS = 400000 * 400000
@@ -121,13 +110,6 @@
         size_y = int(img.size[1] / self.resolution * native_resolution)
         img = img.resize((size_x, size_y), resample=Image.NEAREST)
 
-<<<<<<< HEAD
-        # Convert to numpy and binarize.
-        raw_mask = np.array(img)
-        raw_mask[raw_mask < 225] = self.background
-        raw_mask[raw_mask >= 225] = self.foreground
-=======
         # Convert to numpy.
         raw_mask = np.array(img)
->>>>>>> 99a8e5f4
         return raw_mask