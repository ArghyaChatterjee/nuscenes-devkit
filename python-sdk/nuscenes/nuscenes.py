# nuScenes dev-kit.
# Code written by Oscar Beijbom, 2018.
# Licensed under the Creative Commons [see licence.txt]

from __future__ import annotations

import json
import time
import sys
import os.path as osp
from datetime import datetime
from typing import Tuple, List

import cv2
import numpy as np
import matplotlib.pyplot as plt
from PIL import Image
from matplotlib.axes import Axes
from pyquaternion import Quaternion
import sklearn.metrics
from tqdm import tqdm
import matplotlib.cm as cm
import matplotlib as mpl

from nuscenes.utils.map_mask import MapMask
from nuscenes.utils.data_classes import LidarPointCloud, RadarPointCloud, Box
from nuscenes.utils.geometry_utils import view_points, box_in_image, quaternion_slerp, BoxVisibility


PYTHON_VERSION = sys.version_info[0]

if not PYTHON_VERSION == 3:
    raise ValueError("nuScenes dev-kit only supports Python version 3.")


class NuScenes:
    """
    Database class for nuScenes to help query and retrieve information from the database.
    """

    def __init__(self,
                 version: str = 'v1.0',
                 dataroot: str = '/data/sets/nuscenes',
                 verbose: bool = True,
                 map_resolution: float = 0.1):
        """
        Loads database and creates reverse indexes and shortcuts.
        :param version: Version to load (e.g. "v1.0", ...).
        :param dataroot: Path to the tables and data.
        :param verbose: Whether to print status messages during load.
        :param map_resolution: Resolution of maps (meters).
        """
        if version not in ['v1.0', 'v1.0-trainval', 'v1.0-test', 'v1.0-mini']:
            raise ValueError('Invalid DB version: {}'.format(version))

        self.version = version
        self.dataroot = dataroot
        self.table_names = ['category', 'attribute', 'visibility', 'instance', 'sensor', 'calibrated_sensor',
                            'ego_pose', 'log', 'scene', 'sample', 'sample_data', 'sample_annotation', 'map']

        assert osp.exists(self.table_root), 'Database version not found: {}'.format(self.table_root)

        start_time = time.time()
        if verbose:
            print("======\nLoading NuScenes tables for version {} ...".format(self.version))

        # Explicitly assign tables to help the IDE determine valid class members.
        self.category = self.__load_table__('category')
        self.attribute = self.__load_table__('attribute')
        self.visibility = self.__load_table__('visibility')
        self.instance = self.__load_table__('instance')
        self.sensor = self.__load_table__('sensor')
        self.calibrated_sensor = self.__load_table__('calibrated_sensor')
        self.ego_pose = self.__load_table__('ego_pose')
        self.log = self.__load_table__('log')
        self.scene = self.__load_table__('scene')
        self.sample = self.__load_table__('sample')
        self.sample_data = self.__load_table__('sample_data')
        self.sample_annotation = self.__load_table__('sample_annotation')
        self.map = self.__load_table__('map')

        # Initialize map mask for each map record.
        for map_record in self.map:
            map_record['mask'] = MapMask(osp.join(self.dataroot, map_record['filename']), resolution=map_resolution)

        if verbose:
            for table in self.table_names:
                print("{} {},".format(len(getattr(self, table)), table))
            print("Done loading in {:.1f} seconds.\n======".format(time.time() - start_time))

        # Make reverse indexes for common lookups.
        self.__make_reverse_index__(verbose)

        # Initialize NuScenesExplorer class
        self.explorer = NuScenesExplorer(self)

    @property
    def table_root(self) -> str:
        """ Returns the folder where the tables are stored for the relevant version. """
        return osp.join(self.dataroot, self.version)

    def __load_table__(self, table_name) -> dict:
        """ Loads a table. """
        with open(osp.join(self.table_root, '{}.json'.format(table_name))) as f:
            table = json.load(f)
        return table

    def __make_reverse_index__(self, verbose: bool) -> None:
        """
        De-normalizes database to create reverse indices for common cases.
        :param verbose: Whether to print outputs.
        """

        start_time = time.time()
        if verbose:
            print("Reverse indexing ...")

        # Store the mapping from token to table index for each table.
        self._token2ind = dict()
        for table in self.table_names:
            self._token2ind[table] = dict()

            for ind, member in enumerate(getattr(self, table)):
                self._token2ind[table][member['token']] = ind

        # Decorate (adds short-cut) sample_annotation table with for category name.
        for record in self.sample_annotation:
            inst = self.get('instance', record['instance_token'])
            record['category_name'] = self.get('category', inst['category_token'])['name']

        # Decorate (adds short-cut) sample_data with sensor information.
        for record in self.sample_data:
            cs_record = self.get('calibrated_sensor', record['calibrated_sensor_token'])
            sensor_record = self.get('sensor', cs_record['sensor_token'])
            record['sensor_modality'] = sensor_record['modality']
            record['channel'] = sensor_record['channel']

        # Reverse-index samples with sample_data and annotations.
        for record in self.sample:
            record['data'] = {}
            record['anns'] = []

        for record in self.sample_data:
            if record['is_key_frame']:
                sample_record = self.get('sample', record['sample_token'])
                sample_record['data'][record['channel']] = record['token']

        for ann_record in self.sample_annotation:
            sample_record = self.get('sample', ann_record['sample_token'])
            sample_record['anns'].append(ann_record['token'])

        # Add reverse indices from log records to map records.
        if 'log_tokens' not in self.map[0].keys():
            raise Exception('Error: log_tokens not in map table. This code is not compatible with the teaser dataset.')
        log_to_map = dict()
        for map_record in self.map:
            for log_token in map_record['log_tokens']:
                log_to_map[log_token] = map_record['token']
        for log_record in self.log:
            log_record['map_token'] = log_to_map[log_record['token']]

        if verbose:
            print("Done reverse indexing in {:.1f} seconds.\n======".format(time.time() - start_time))

    def get(self, table_name: str, token: str) -> dict:
        """
        Returns a record from table in constant runtime.
        :param table_name: Table name.
        :param token: Token of the record.
        :return: Table record. See README.md for record details for each table.
        """
        assert table_name in self.table_names, "Table {} not found".format(table_name)

        return getattr(self, table_name)[self.getind(table_name, token)]

    def getind(self, table_name: str, token: str) -> int:
        """
        This returns the index of the record in a table in constant runtime.
        :param table_name: Table name.
        :param token: Token of the record.
        :return: The index of the record in table, table is an array.
        """
        return self._token2ind[table_name][token]

    def field2token(self, table_name: str, field: str, query) -> List[str]:
        """
        This function queries all records for a certain field value, and returns the tokens for the matching records.
        Warning: this runs in linear time.
        :param table_name: Table name.
        :param field: Field name. See README.md for details.
        :param query: Query to match against. Needs to type match the content of the query field.
        :return: List of tokens for the matching records.
        """
        matches = []
        for member in getattr(self, table_name):
            if member[field] == query:
                matches.append(member['token'])
        return matches

    def get_sample_data_path(self, sample_data_token: str) -> str:
        """ Returns the path to a sample_data. """

        sd_record = self.get('sample_data', sample_data_token)
        return osp.join(self.dataroot, sd_record['filename'])

    def get_sample_data(self, sample_data_token: str,
                        box_vis_level: BoxVisibility = BoxVisibility.ANY,
                        selected_anntokens: List[str] = None) -> \
            Tuple[str, List[Box], np.array]:
        """
        Returns the data path as well as all annotations related to that sample_data.
        Note that the boxes are transformed into the current sensor's coordinate frame.
        :param sample_data_token: Sample_data token.
        :param box_vis_level: If sample_data is an image, this sets required visibility for boxes.
        :param selected_anntokens: If provided only return the selected annotation.
        :return: (data_path, boxes, camera_intrinsic <np.array: 3, 3>)
        """

        # Retrieve sensor & pose records
        sd_record = self.get('sample_data', sample_data_token)
        cs_record = self.get('calibrated_sensor', sd_record['calibrated_sensor_token'])
        sensor_record = self.get('sensor', cs_record['sensor_token'])
        pose_record = self.get('ego_pose', sd_record['ego_pose_token'])

        data_path = self.get_sample_data_path(sample_data_token)

        if sensor_record['modality'] == 'camera':
            cam_intrinsic = np.array(cs_record['camera_intrinsic'])
            imsize = (sd_record['width'], sd_record['height'])
        else:
            cam_intrinsic = None
            imsize = None

        # Retrieve all sample annotations and map to sensor coordinate system.
        if selected_anntokens is not None:
            boxes = list(map(self.get_box, selected_anntokens))
        else:
            boxes = self.get_boxes(sample_data_token)

        # Make list of Box objects including coord system transforms.
        box_list = []
        for box in boxes:

            # Move box to ego vehicle coord system
            box.translate(-np.array(pose_record['translation']))
            box.rotate(Quaternion(pose_record['rotation']).inverse)

            #  Move box to sensor coord system
            box.translate(-np.array(cs_record['translation']))
            box.rotate(Quaternion(cs_record['rotation']).inverse)

            if sensor_record['modality'] == 'camera' and not \
                    box_in_image(box, cam_intrinsic, imsize, vis_level=box_vis_level):
                continue

            box_list.append(box)

        return data_path, box_list, cam_intrinsic

    def get_box(self, sample_annotation_token: str) -> Box:
        """
        Instantiates a Box class from a sample annotation record.
        :param sample_annotation_token: Unique sample_annotation identifier.
        """
        record = self.get('sample_annotation', sample_annotation_token)
        return Box(record['translation'], record['size'], Quaternion(record['rotation']), name=record['category_name'])

    def get_boxes(self, sample_data_token: str) -> List[Box]:
        """
        Instantiates Boxes for all annotation for a particular sample_data record. If the sample_data is a
        keyframe, this returns the annotations for that sample. But if the sample_data is an intermediate
        sample_data, a linear interpolation is applied to estimate the location of the boxes at the time the
        sample_data was captured.
        :param sample_data_token: Unique sample_data identifier.
        """

        # Retrieve sensor & pose records
        sd_record = self.get('sample_data', sample_data_token)
        curr_sample_record = self.get('sample', sd_record['sample_token'])

        if curr_sample_record['prev'] == "" or sd_record['is_key_frame']:
            # If no previous annotations available, or if sample_data is keyframe just return the current ones.
            boxes = list(map(self.get_box, curr_sample_record['anns']))

        else:
            prev_sample_record = self.get('sample', curr_sample_record['prev'])

            curr_ann_recs = [self.get('sample_annotation', token) for token in curr_sample_record['anns']]
            prev_ann_recs = [self.get('sample_annotation', token) for token in prev_sample_record['anns']]

            # Maps instance tokens to prev_ann records
            prev_inst_map = {entry['instance_token']: entry for entry in prev_ann_recs}

            t0 = prev_sample_record['timestamp']
            t1 = curr_sample_record['timestamp']
            t = sd_record['timestamp']

            # There are rare situations where the timestamps in the DB are off so ensure that t0 < t < t1.
            t = max(t0, min(t1, t))

            boxes = []
            for curr_ann_rec in curr_ann_recs:

                if curr_ann_rec['instance_token'] in prev_inst_map:
                    # If the annotated instance existed in the previous frame, interpolate center & orientation.
                    prev_ann_rec = prev_inst_map[curr_ann_rec['instance_token']]

                    # Interpolate center.
                    center = [np.interp(t, [t0, t1], [c0, c1]) for c0, c1 in zip(prev_ann_rec['translation'],
                                                                                 curr_ann_rec['translation'])]

                    # Interpolate orientation. (There is a bug in pyquaternion.slerp() so use external method.)
                    rotation = Quaternion(quaternion_slerp(np.array(prev_ann_rec['rotation']),
                                                           np.array(curr_ann_rec['rotation']),
                                                           (t - t0) / (t1 - t0)))

                    box = Box(center, curr_ann_rec['size'], rotation, name=curr_ann_rec['category_name'])
                else:
                    # If not, simply grab the current annotation.
                    box = self.get_box(curr_ann_rec['token'])

                boxes.append(box)
        return boxes

    def box_velocity(self, sample_annotation_token: str, max_time_diff: float = 1.5) -> np.ndarray:
        """
        Estimate the velocity for an annotation.
        If possible, we compute the centered difference between the previous and next frame.
        Otherwise we use the difference between the current and previous/next frame.
        If the velocity cannot be estimated, values are set to np.nan.
        :param sample_annotation_token: Unique sample_annotation identifier.
        :param max_time_diff: Max allowed time diff between consecutive samples that are used to estimate velocities.
        :return: <np.float: 3>. Velocity in x/y/z direction in m/s.
        """

        current = self.get('sample_annotation', sample_annotation_token)
        has_prev = current['prev'] != ''
        has_next = current['next'] != ''

        # Cannot estimate velocity for a single annotation.
        if not has_prev and not has_next:
            return np.array([np.nan, np.nan, np.nan])

        if has_prev:
            first = self.get('sample_annotation', current['prev'])
        else:
            first = current

        if has_next:
            last = self.get('sample_annotation', current['next'])
        else:
            last = current

        pos_last = np.array(last['translation'])
        pos_first = np.array(first['translation'])
        pos_diff = pos_last - pos_first

        time_last = 1e-6 * self.get('sample', last['sample_token'])['timestamp']
        time_first = 1e-6 * self.get('sample', first['sample_token'])['timestamp']
        time_diff = time_last - time_first

        if has_next and has_prev:
            # If doing centered difference, allow for up to double the max_time_diff.
            max_time_diff *= 2

        if time_diff > max_time_diff:
            # If time_diff is too big, don't return an estimate.
            return np.array([np.nan, np.nan, np.nan])
        else:
            return pos_diff / time_diff

    def list_categories(self) -> None:
        self.explorer.list_categories()

    def list_attributes(self) -> None:
        self.explorer.list_attributes()

    def list_scenes(self) -> None:
        self.explorer.list_scenes()

    def list_sample(self, sample_token: str) -> None:
        self.explorer.list_sample(sample_token)

    def render_pointcloud_in_image(self, sample_token: str, dot_size: int=5,  pointsensor_channel: str='LIDAR_TOP',
                                   camera_channel: str='CAM_FRONT') -> None:
        self.explorer.render_pointcloud_in_image(sample_token, dot_size, pointsensor_channel=pointsensor_channel,
                                                 camera_channel=camera_channel)

    def render_sample(self, sample_token: str, box_vis_level: BoxVisibility=BoxVisibility.ANY, nsweeps: int=1) -> None:
        self.explorer.render_sample(sample_token, box_vis_level, nsweeps=nsweeps)

    def render_sample_data(self, sample_data_token: str, with_anns: bool=True,
                           box_vis_level: BoxVisibility=BoxVisibility.ANY, axes_limit: float=40, ax: Axes=None,
                           nsweeps: int=1) -> None:
        self.explorer.render_sample_data(sample_data_token, with_anns, box_vis_level, axes_limit, ax, nsweeps=nsweeps)

    def render_annotation(self, sample_annotation_token: str, margin: float=10, view: np.ndarray=np.eye(4),
                          box_vis_level: BoxVisibility=BoxVisibility.ANY) -> None:
        self.explorer.render_annotation(sample_annotation_token, margin, view, box_vis_level)

    def render_instance(self, instance_token: str) -> None:
        self.explorer.render_instance(instance_token)

    def render_scene(self, scene_token: str, freq: float=10, imsize: Tuple[float, float]=(640, 360),
                     out_path: str=None) -> None:
        self.explorer.render_scene(scene_token, freq, imsize, out_path)

    def render_scene_channel(self, scene_token: str, channel: str='CAM_FRONT', imsize: Tuple[float, float]=(640, 360)) \
            -> None:
        self.explorer.render_scene_channel(scene_token, channel=channel, imsize=imsize)

    def render_egoposes_on_map(self, log_location: str, scene_tokens: List = None) -> None:
        self.explorer.render_egoposes_on_map(log_location, scene_tokens)


class NuScenesExplorer:
    """ Helper class to list and visualize NuScenes data. These are meant to serve as tutorials and templates for
    working with the data. """

    def __init__(self, nusc: NuScenes):
        self.nusc = nusc

    @staticmethod
    def get_color(category_name: str) -> Tuple[int, int, int]:
        """ Provides the default colors based on the category names. """
        if category_name in ['vehicle.bicycle', 'vehicle.motorcycle']:
            return 255, 61, 99  # Red
        elif 'vehicle' in category_name:
            return 255, 158, 0  # Orange
        elif 'human.pedestrian' in category_name:
            return 0, 0, 230  # Blue
        elif 'cone' in category_name or 'barrier' in category_name:
            return 0, 0, 0  # Black
        else:
            return 255, 0, 255  # Magenta

    def list_categories(self) -> None:
        """ Print categories, counts and stats. """
        categories = dict()
        for record in self.nusc.sample_annotation:
            if record['category_name'] not in categories:
                categories[record['category_name']] = []
            categories[record['category_name']].append(record['size'] + [record['size'][1] / record['size'][0]])

        for name, stats in sorted(categories.items()):
            stats = np.array(stats)
            print('{:27} n={:5}, width={:5.2f}\u00B1{:.2f}, len={:5.2f}\u00B1{:.2f}, height={:5.2f}\u00B1{:.2f}, '
                  'lw_aspect={:5.2f}\u00B1{:.2f}'.format(name[:27], stats.shape[0],
                                                         np.mean(stats[:, 0]), np.std(stats[:, 0]),
                                                         np.mean(stats[:, 1]), np.std(stats[:, 1]),
                                                         np.mean(stats[:, 2]), np.std(stats[:, 2]),
                                                         np.mean(stats[:, 3]), np.std(stats[:, 3])))

    def list_attributes(self) -> None:
        """ Prints attributes and counts. """
        attribute_counts = dict()
        for record in self.nusc.sample_annotation:
            for attribute_token in record['attribute_tokens']:
                att_name = self.nusc.get('attribute', attribute_token)['name']
                if att_name not in attribute_counts:
                    attribute_counts[att_name] = 0
                attribute_counts[att_name] += 1

        for name, count in sorted(attribute_counts.items()):
            print('{}: {}'.format(name, count))

    def list_scenes(self) -> None:
        """ Lists all scenes with some meta data. """

        def ann_count(record):
            count = 0
            sample = self.nusc.get('sample', record['first_sample_token'])
            while not sample['next'] == "":
                count += len(sample['anns'])
                sample = self.nusc.get('sample', sample['next'])
            return count

        recs = [(self.nusc.get('sample', record['first_sample_token'])['timestamp'], record) for record in
                self.nusc.scene]

        for start_time, record in sorted(recs):
            start_time = self.nusc.get('sample', record['first_sample_token'])['timestamp'] / 1000000
            length_time = self.nusc.get('sample', record['last_sample_token'])['timestamp'] / 1000000 - start_time
            location = self.nusc.get('log', record['log_token'])['location']
            desc = record['name'] + ', ' + record['description']
            if len(desc) > 55:
                desc = desc[:51] + "..."

            print('{:16} [{}] {:4.0f}s, {}, #anns:{}'.format(
                desc, datetime.utcfromtimestamp(start_time).strftime('%y-%m-%d %H:%M:%S'),
                length_time, location, ann_count(record)))

    def list_sample(self, sample_token: str) -> None:
        """ Prints sample_data tokens and sample_annotation tokens related to the sample_token. """

        sample_record = self.nusc.get('sample', sample_token)
        print('Sample: {}\n'.format(sample_record['token']))
        for sd_token in sample_record['data'].values():
            sd_record = self.nusc.get('sample_data', sd_token)
            print('sample_data_token: {}, mod: {}, channel: {}'.format(sd_token, sd_record['sensor_modality'],
                                                                       sd_record['channel']))
        print('')
        for ann_token in sample_record['anns']:
            ann_record = self.nusc.get('sample_annotation', ann_token)
            print('sample_annotation_token: {}, category: {}'.format(ann_record['token'], ann_record['category_name']))

    def map_pointcloud_to_image(self, pointsensor_token: str, camera_token: str) -> Tuple:
        """
        Given a point sensor (lidar/radar) token and camera sample_data token, load point-cloud and map it to the image
        plane.
        :param pointsensor_token: Lidar/radar sample_data token.
        :param camera_token: Camera sample_data token.
        :return (pointcloud <np.float: 2, n)>, coloring <np.float: n>, image <Image>).
        """

        cam = self.nusc.get('sample_data', camera_token)
        pointsensor = self.nusc.get('sample_data', pointsensor_token)
        pcl_path = osp.join(self.nusc.dataroot, pointsensor['filename'])
        if pointsensor['sensor_modality'] == 'lidar':
            pc = LidarPointCloud.from_file(pcl_path)
        else:
            pc = RadarPointCloud.from_file(pcl_path)
        im = Image.open(osp.join(self.nusc.dataroot, cam['filename']))

        # Points live in the point sensor frame. So they need to be transformed via global to the image plane.
        # First step: transform the point-cloud to the ego vehicle frame for the timestamp of the sweep.
        cs_record = self.nusc.get('calibrated_sensor', pointsensor['calibrated_sensor_token'])
        pc.rotate(Quaternion(cs_record['rotation']).rotation_matrix)
        pc.translate(np.array(cs_record['translation']))

        # Second step: transform to the global frame.
        poserecord = self.nusc.get('ego_pose', pointsensor['ego_pose_token'])
        pc.rotate(Quaternion(poserecord['rotation']).rotation_matrix)
        pc.translate(np.array(poserecord['translation']))

        # Third step: transform into the ego vehicle frame for the timestamp of the image.
        poserecord = self.nusc.get('ego_pose', cam['ego_pose_token'])
        pc.translate(-np.array(poserecord['translation']))
        pc.rotate(Quaternion(poserecord['rotation']).rotation_matrix.T)

        # Fourth step: transform into the camera.
        cs_record = self.nusc.get('calibrated_sensor', cam['calibrated_sensor_token'])
        pc.translate(-np.array(cs_record['translation']))
        pc.rotate(Quaternion(cs_record['rotation']).rotation_matrix.T)

        # Fifth step: actually take a "picture" of the point cloud.
        # Grab the depths (camera frame z axis points away from the camera).
        depths = pc.points[2, :]

        # Set the height to be the coloring.
        coloring = pc.points[2, :]

        # Take the actual picture (matrix multiplication with camera-matrix + renormalization).
        points = view_points(pc.points[:3, :], np.array(cs_record['camera_intrinsic']), normalize=True)

        # Remove points that are either outside or behind the camera. Leave a margin of 1 pixel for aesthetic reasons.
        mask = np.ones(depths.shape[0], dtype=bool)
        mask = np.logical_and(mask, depths > 1)  # TODO: modified to filter close points
        mask = np.logical_and(mask, points[0, :] > 1)
        mask = np.logical_and(mask, points[0, :] < im.size[0] - 1)
        mask = np.logical_and(mask, points[1, :] > 1)
        mask = np.logical_and(mask, points[1, :] < im.size[1] - 1)
        points = points[:, mask]
        coloring = coloring[mask]

        return points, coloring, im

    def render_pointcloud_in_image(self,
                                   sample_token: str,
                                   dot_size: int = 5,
                                   pointsensor_channel: str = 'LIDAR_TOP',
                                   camera_channel: str = 'CAM_FRONT') -> None:
        """
        Scatter-plots a point-cloud on top of image.
        :param sample_token: Sample token.
        :param dot_size: Scatter plot dot size.
        :param pointsensor_channel: RADAR or LIDAR channel name, e.g. 'LIDAR_TOP'.
        :param camera_channel: Camera channel name, e.g. 'CAM_FRONT'.
        """
        sample_record = self.nusc.get('sample', sample_token)

        # Here we just grab the front camera and the point sensor.
        pointsensor_token = sample_record['data'][pointsensor_channel]
        camera_token = sample_record['data'][camera_channel]

        points, coloring, im = self.map_pointcloud_to_image(pointsensor_token, camera_token)
        plt.figure(figsize=(9, 16))
        plt.imshow(im)
        plt.scatter(points[0, :], points[1, :], c=coloring, s=dot_size)
        plt.axis('off')

    def render_sample(self,
                      token: str,
                      box_vis_level: BoxVisibility = BoxVisibility.ANY,
                      nsweeps: int = 1) -> None:
        """
        Render all LIDAR and camera sample_data in sample along with annotations.
        :param token: Sample token.
        :param box_vis_level: If sample_data is an image, this sets required visibility for boxes.
        :param nsweeps: Number of sweeps for lidar and radar.
        """
        record = self.nusc.get('sample', token)

        # Separate RADAR from LIDAR and vision.
        radar_data = {}
        nonradar_data = {}
        for channel, token in record['data'].items():
            sd_record = self.nusc.get('sample_data', token)
            sensor_modality = sd_record['sensor_modality']
            if sensor_modality in ['lidar', 'camera']:
                nonradar_data[channel] = token
            else:
                radar_data[channel] = token

        # Create plots.
        n = 1 + len(nonradar_data)
        cols = 2
        fig, axes = plt.subplots(int(np.ceil(n/cols)), cols, figsize=(16, 24))

        # Plot radar into a single subplot.
        ax = axes[0, 0]
        for i, (_, sd_token) in enumerate(radar_data.items()):
            self.render_sample_data(sd_token, with_anns=i == 0, box_vis_level=box_vis_level, ax=ax, nsweeps=nsweeps)
        ax.set_title('Fused RADARs')

        # Plot camera and lidar in separate subplots.
        for (_, sd_token), ax in zip(nonradar_data.items(), axes.flatten()[1:]):
            self.render_sample_data(sd_token, box_vis_level=box_vis_level, ax=ax, nsweeps=nsweeps)

        axes.flatten()[-1].axis('off')
        plt.tight_layout()
        fig.subplots_adjust(wspace=0, hspace=0)

    def render_sample_data(self,
                           sample_data_token: str,
                           with_anns: bool = True,
                           box_vis_level: BoxVisibility = BoxVisibility.ANY,
                           axes_limit: float = 40,
                           ax: Axes = None,
                           nsweeps: int = 1) -> None:
        """
        Render sample data onto axis.
        :param sample_data_token: Sample_data token.
        :param with_anns: Whether to draw annotations.
        :param box_vis_level: If sample_data is an image, this sets required visibility for boxes.
        :param axes_limit: Axes limit for lidar and radar (measured in meters).
        :param ax: Axes onto which to render.
        :param nsweeps: Number of sweeps for lidar and radar.
        """

        # Get sensor modality.
        sd_record = self.nusc.get('sample_data', sample_data_token)
        sensor_modality = sd_record['sensor_modality']

        if sensor_modality == 'lidar':
            # Get boxes in lidar frame.
            _, boxes, _ = self.nusc.get_sample_data(sample_data_token, box_vis_level=box_vis_level)

            # Get aggregated point cloud in lidar frame.
            sample_rec = self.nusc.get('sample', sd_record['sample_token'])
            chan = sd_record['channel']
            ref_chan = 'LIDAR_TOP'
            pc, times = LidarPointCloud.from_file_multisweep(self.nusc, sample_rec, chan, ref_chan, nsweeps=nsweeps)

            # Init axes.
            if ax is None:
                _, ax = plt.subplots(1, 1, figsize=(9, 9))

            # Show point cloud.
            points = view_points(pc.points[:3, :], np.eye(4), normalize=False)
            dists = np.sqrt(np.sum(pc.points[:2, :] ** 2, axis=0))
            colors = np.minimum(1, dists/axes_limit/np.sqrt(2))
            ax.scatter(points[0, :], points[1, :], c=colors, s=0.2)

            # Show ego vehicle.
            ax.plot(0, 0, 'x', color='black')

            # Show boxes.
            if with_anns:
                for box in boxes:
                    c = np.array(self.get_color(box.name)) / 255.0
                    box.render(ax, view=np.eye(4), colors=(c, c, c))

            # Limit visible range.
            ax.set_xlim(-axes_limit, axes_limit)
            ax.set_ylim(-axes_limit, axes_limit)

        elif sensor_modality == 'radar':
            # Get boxes in lidar frame.
            sample_rec = self.nusc.get('sample', sd_record['sample_token'])
            lidar_token = sample_rec['data']['LIDAR_TOP']
            _, boxes, _ = self.nusc.get_sample_data(lidar_token, box_vis_level=box_vis_level)

            # Get aggregated point cloud in lidar frame.
            # The point cloud is transformed to the lidar frame for visualization purposes.
            chan = sd_record['channel']
            ref_chan = 'LIDAR_TOP'
            pc, times = RadarPointCloud.from_file_multisweep(self.nusc, sample_rec, chan, ref_chan, nsweeps=nsweeps)

            # Transform radar velocities (x is front, y is left), as these are not transformed when loading the point
            # cloud.
            radar_cs_record = self.nusc.get('calibrated_sensor', sd_record['calibrated_sensor_token'])
            lidar_sd_record = self.nusc.get('sample_data', lidar_token)
            lidar_cs_record = self.nusc.get('calibrated_sensor', lidar_sd_record['calibrated_sensor_token'])
            velocities = pc.points[8:10, :]  # Compensated velocity
            velocities = np.vstack((velocities, np.zeros(pc.points.shape[1])))
            velocities = np.dot(Quaternion(radar_cs_record['rotation']).rotation_matrix, velocities)
            velocities = np.dot(Quaternion(lidar_cs_record['rotation']).rotation_matrix.T, velocities)
            velocities[2, :] = np.zeros(pc.points.shape[1])

            # Init axes.
            if ax is None:
                _, ax = plt.subplots(1, 1, figsize=(9, 9))

            # Show point cloud.
            points = view_points(pc.points[:3, :], np.eye(4), normalize=False)
            dists = np.sqrt(np.sum(pc.points[:2, :] ** 2, axis=0))
            colors = np.minimum(1, dists / axes_limit / np.sqrt(2))
            sc = ax.scatter(points[0, :], points[1, :], c=colors, s=3)

            # Show velocities.
            points_vel = view_points(pc.points[:3, :] + velocities, np.eye(4), normalize=False)
            max_delta = 10
            deltas_vel = points_vel - points
            deltas_vel = 3 * deltas_vel  # Arbitrary scaling
            deltas_vel = np.clip(deltas_vel, -max_delta, max_delta)  # Arbitrary clipping
            colors_rgba = sc.to_rgba(colors)
            for i in range(points.shape[1]):
                ax.arrow(points[0, i], points[1, i], deltas_vel[0, i], deltas_vel[1, i], color=colors_rgba[i])

            # Show ego vehicle.
            ax.plot(0, 0, 'x', color='black')

            # Show boxes.
            if with_anns:
                for box in boxes:
                    c = np.array(self.get_color(box.name)) / 255.0
                    box.render(ax, view=np.eye(4), colors=(c, c, c))

            # Limit visible range.
            ax.set_xlim(-axes_limit, axes_limit)
            ax.set_ylim(-axes_limit, axes_limit)

        elif sensor_modality == 'camera':
            # Load boxes and image.
            data_path, boxes, camera_intrinsic = self.nusc.get_sample_data(sample_data_token,
                                                                           box_vis_level=box_vis_level)
            data = Image.open(data_path)

            # Init axes.
            if ax is None:
                _, ax = plt.subplots(1, 1, figsize=(9, 16))

            # Show image.
            ax.imshow(data)

            # Show boxes.
            if with_anns:
                for box in boxes:
                    c = np.array(self.get_color(box.name)) / 255.0
                    box.render(ax, view=camera_intrinsic, normalize=True, colors=(c, c, c))

            # Limit visible range.
            ax.set_xlim(0, data.size[0])
            ax.set_ylim(data.size[1], 0)

        else:
            raise ValueError("Error: Unknown sensor modality!")

        ax.axis('off')
        ax.set_title(sd_record['channel'])
        ax.set_aspect('equal')

    def render_annotation(self,
                          anntoken: str,
                          margin: float = 10,
                          view:np.ndarray = np.eye(4),
                          box_vis_level: BoxVisibility = BoxVisibility.ANY) -> None:
        """
        Render selected annotation.
        :param anntoken: Sample_annotation token.
        :param margin: How many meters in each direction to include in LIDAR view.
        :param view: LIDAR view point.
        :param box_vis_level: If sample_data is an image, this sets required visibility for boxes.
        """

        ann_record = self.nusc.get('sample_annotation', anntoken)
        sample_record = self.nusc.get('sample', ann_record['sample_token'])
        assert 'LIDAR_TOP' in sample_record['data'].keys(), 'No LIDAR_TOP in data, cant render'

        fig, axes = plt.subplots(1, 2, figsize=(18, 9))

        # Figure out which camera the object is fully visible in (this may return nothing)
        boxes, cam = [], []
        cams = [key for key in sample_record['data'].keys() if 'CAM' in key]
        for cam in cams:
            _, boxes, _ = self.nusc.get_sample_data(sample_record['data'][cam], box_vis_level=box_vis_level,
                                                    selected_anntokens=[anntoken])
            if len(boxes) > 0:
                break  # We found an image that matches. Let's abort.
        assert len(boxes) > 0, "Could not find image where annotation is visible. Try using e.g. BoxVisibility.ANY."
        assert len(boxes) < 2, "Found multiple annotations. Something is wrong!"

        cam = sample_record['data'][cam]

        # Plot LIDAR view
        lidar = sample_record['data']['LIDAR_TOP']
        data_path, boxes, camera_intrinsic = self.nusc.get_sample_data(lidar, selected_anntokens=[anntoken])
        LidarPointCloud.from_file(data_path).render_height(axes[0], view=view)
        for box in boxes:
            c = np.array(self.get_color(box.name)) / 255.0
            box.render(axes[0], view=view, colors=(c, c, c))
            corners = view_points(boxes[0].corners(), view, False)[:2, :]
            axes[0].set_xlim([np.min(corners[0, :]) - margin, np.max(corners[0, :]) + margin])
            axes[0].set_ylim([np.min(corners[1, :]) - margin, np.max(corners[1, :]) + margin])
            axes[0].axis('off')
            axes[0].set_aspect('equal')

        # Plot CAMERA view
        data_path, boxes, camera_intrinsic = self.nusc.get_sample_data(cam, selected_anntokens=[anntoken])
        im = Image.open(data_path)
        axes[1].imshow(im)
        axes[1].set_title(self.nusc.get('sample_data', cam)['channel'])
        axes[1].axis('off')
        axes[1].set_aspect('equal')
        for box in boxes:
            c = np.array(self.get_color(box.name)) / 255.0
            box.render(axes[1], view=camera_intrinsic, normalize=True, colors=(c, c, c))

    def render_instance(self, instance_token: str) -> None:
        """
        Finds the annotation of the given instance that is closest to the vehicle, and then renders it.
        :param instance_token: The instance token.
        """
        ann_tokens = self.nusc.field2token('sample_annotation', 'instance_token', instance_token)
        closest = [np.inf, None]
        for ann_token in ann_tokens:
            ann_record = self.nusc.get('sample_annotation', ann_token)
            sample_record = self.nusc.get('sample', ann_record['sample_token'])
            sample_data_record = self.nusc.get('sample_data', sample_record['data']['LIDAR_TOP'])
            pose_record = self.nusc.get('ego_pose', sample_data_record['ego_pose_token'])
            dist = np.linalg.norm(np.array(pose_record['translation']) - np.array(ann_record['translation']))
            if dist < closest[0]:
                closest[0] = dist
                closest[1] = ann_token
        self.render_annotation(closest[1])

    def render_scene(self,
                     scene_token: str,
                     freq: float = 10,
                     imsize: Tuple[float, float] = (640, 360),
                     out_path: str = None) -> None:
        """
        Renders a full scene with all camera channels.
        :param scene_token: Unique identifier of scene to render.
        :param freq: Display frequency (Hz).
        :param imsize: Size of image to render. The larger the slower this will run.
        :param out_path: Optional path to write a video file of the rendered frames.
        """

        assert imsize[0] / imsize[1] == 16 / 9, "Aspect ratio should be 16/9."

        # Get records from DB.
        scene_rec = self.nusc.get('scene', scene_token)
        first_sample_rec = self.nusc.get('sample', scene_rec['first_sample_token'])
        last_sample_rec = self.nusc.get('sample', scene_rec['last_sample_token'])

        # Set some display parameters
        layout = {
            'CAM_FRONT_LEFT': (0, 0),
            'CAM_FRONT': (imsize[0], 0),
            'CAM_FRONT_RIGHT': (2 * imsize[0], 0),
            'CAM_BACK_LEFT': (0, imsize[1]),
            'CAM_BACK': (imsize[0], imsize[1]),
            'CAM_BACK_RIGHT': (2 * imsize[0], imsize[1]),
        }

        horizontal_flip = ['CAM_BACK_LEFT', 'CAM_BACK', 'CAM_BACK_RIGHT']  # Flip these for aesthetic reasons.

        time_step = 1 / freq * 1e6  # Time-stamps are measured in micro-seconds.
        frame_idx = 0

        #window_name = '{}'.format(scene_rec['name'])
        #cv2.namedWindow(window_name)
        #cv2.moveWindow(window_name, 0, 0)

        canvas = np.ones((2 * imsize[1], 3 * imsize[0], 3), np.uint8)
        if out_path is not None:
            fourcc = cv2.VideoWriter_fourcc(*'MJPG')
            out = cv2.VideoWriter(out_path, fourcc, freq, canvas.shape[1::-1])
        else:
            out = None

        # Load first sample_data record for each channel
        current_recs = {}  # Holds the current record to be displayed by channel.
        prev_recs = {}  # Hold the previous displayed record by channel.
        for channel in layout:
            current_recs[channel] = self.nusc.get('sample_data', first_sample_rec['data'][channel])
            prev_recs[channel] = None

        current_time = first_sample_rec['timestamp']

        # Init color maps for lidar depth
        norm = mpl.colors.Normalize(vmin=0, vmax=50)
        m = cm.ScalarMappable(norm=norm, cmap=cm.viridis)

        while current_time < last_sample_rec['timestamp']:

            current_time += time_step
            print('Frame %d' % frame_idx)
            frame_idx += 1

            # For each channel, find first sample that has time > current_time.
            for channel, sd_rec in current_recs.items():
                while sd_rec['timestamp'] < current_time and sd_rec['next'] != '':
                    sd_rec = self.nusc.get('sample_data', sd_rec['next'])
                    current_recs[channel] = sd_rec

            # Now add to canvas
            for channel, sd_rec in current_recs.items():

                # Only update canvas if we have not already rendered this one.
                if not sd_rec == prev_recs[channel]:

                    # Get annotations and params from DB.
                    impath, boxes, camera_intrinsic = self.nusc.get_sample_data(sd_rec['token'],
                                                                                box_vis_level=BoxVisibility.ANY)

                    # Load and render
                    if not osp.exists(impath):
                        raise Exception('Error: Missing image %s' % impath)

                    # TODO: This is experimental code not meant to be published
<<<<<<< HEAD
                    if True:
                        sample_record = self.nusc.get('sample', sd_rec['sample_token'])
                        pointsensor_token = sample_record['data']['LIDAR_TOP']
                        camera_token = sd_rec['token']
                        points, coloring, im = self.map_pointcloud_to_image(pointsensor_token, camera_token)
                        im = np.asarray(im)
                        points = np.round(points).astype(np.int32)

                        # Draw points in image
                        
                        for point, color_val in zip(points.T, coloring.T):
                            point = tuple(point)[:2]
                            color = tuple(np.round(np.asarray(m.to_rgba(color_val)[:3]) * 255))
                            color = (color[0], color[1], color[2])
                            cv2.circle(im, point, 5, color, -1)
                    else:
                        im = cv2.imread(impath)
=======
                    sample_record = self.nusc.get('sample', sd_rec['sample_token'])
                    pointsensor_token = sample_record['data']['LIDAR_TOP']
                    camera_token = sd_rec['token']
                    points, coloring, im = self.map_pointcloud_to_image(pointsensor_token, camera_token)
                    im = np.asarray(im)
                    points = np.round(points).astype(np.int32)

                    # Draw points in image
                    pt_size = 3
                    for point, color_val in zip(points.T, coloring.T):
                        point = tuple(point)[:2]
                        color = tuple(np.round(np.asarray(m.to_rgba(color_val)[:3]) * 255))
                        color = (color[0], color[1], color[2])
                        cv2.circle(im, point, pt_size, color, -1)
>>>>>>> c4c82478
                    for box in boxes:
                        c = self.get_color(box.name)
                        box.render_cv2(im, view=camera_intrinsic, normalize=True, colors=(c, c, c))

                    im = cv2.resize(im, imsize)
                    if channel in horizontal_flip:
                        im = im[:, ::-1, :]

                    canvas[layout[channel][1]: layout[channel][1] + imsize[1],
                           layout[channel][0]:layout[channel][0] + imsize[0], :] = im

                    prev_recs[channel] = sd_rec  # Store here so we don't render the same image twice.

            # Show updated canvas.
            #cv2.imshow(window_name, canvas)
            if out_path is not None:
                out.write(canvas)

            key = cv2.waitKey(1)  # Wait a very short time (1 ms).

            if key == 32:  # if space is pressed, pause.
                key = cv2.waitKey()

            if key == 27:  # if ESC is pressed, exit.
                cv2.destroyAllWindows()
                break

        cv2.destroyAllWindows()
        if out_path is not None:
            out.release()

    def render_scene_channel(self,
                             scene_token: str,
                             channel: str = 'CAM_FRONT',
                             imsize: Tuple[float, float] = (640, 360)) -> None:
        """
        Renders a full scene for a particular camera channel.
        :param scene_token: Unique identifier of scene to render.
        :param channel: Channel to render.
        :param imsize: Size of image to render. The larger the slower this will run.
        """

        valid_channels = ['CAM_FRONT_LEFT', 'CAM_FRONT', 'CAM_FRONT_RIGHT',
                          'CAM_BACK_LEFT', 'CAM_BACK', 'CAM_BACK_RIGHT']

        assert imsize[0] / imsize[1] == 16 / 9, "Aspect ratio should be 16/9."
        assert channel in valid_channels, 'Input channel {} not valid.'.format(channel)

        # Get records from DB
        scene_rec = self.nusc.get('scene', scene_token)
        sample_rec = self.nusc.get('sample', scene_rec['first_sample_token'])
        sd_rec = self.nusc.get('sample_data', sample_rec['data'][channel])

        # Open CV init
        name = '{}: {} (Space to pause, ESC to exit)'.format(scene_rec['name'], channel)
        cv2.namedWindow(name)
        cv2.moveWindow(name, 0, 0)

        has_more_frames = True
        while has_more_frames:

            # Get data from DB
            impath, boxes, camera_intrinsic = self.nusc.get_sample_data(sd_rec['token'],
                                                                        box_vis_level=BoxVisibility.ANY)

            # Load and render
            if not osp.exists(impath):
                raise Exception('Error: Missing image %s' % impath)
            im = cv2.imread(impath)
            for box in boxes:
                c = self.get_color(box.name)
                box.render_cv2(im, view=camera_intrinsic, normalize=True, colors=(c, c, c))

            # Render
            im = cv2.resize(im, imsize)
            cv2.imshow(name, im)

            key = cv2.waitKey(10)  # Images stored at approx 10 Hz, so wait 10 ms.
            if key == 32:  # If space is pressed, pause.
                key = cv2.waitKey()

            if key == 27:  # if ESC is pressed, exit
                cv2.destroyAllWindows()
                break

            if not sd_rec['next'] == "":
                sd_rec = self.nusc.get('sample_data', sd_rec['next'])
            else:
                has_more_frames = False

        cv2.destroyAllWindows()

    def render_egoposes_on_map(self, log_location: str, scene_tokens: List = None) -> None:
        """
        Renders ego poses a the map. These can be filtered by location or scene.
        :param log_location: Name of the location, e.g. "singapore-onenorth", "singapore-hollandvillage",
                             "singapore-queenstown' and "boston-seaport".
        :param scene_tokens: Optional list of scene tokens.
        """

        # Settings
        close_dist = 100

        # Get logs by location
        log_tokens = [l['token'] for l in self.nusc.log if l['location'] == log_location]
        assert len(log_tokens) > 0

        # Filter scenes
        scene_tokens_location = [e['token'] for e in self.nusc.scene if e['log_token'] in log_tokens]
        if scene_tokens is not None:
            scene_tokens_location = [t for t in scene_tokens_location if t in scene_tokens]
        if len(scene_tokens_location) == 0:
            print('Warning: Found 0 valid scenes for location %s!' % log_location)

        map_poses = []
        map_mask = None

        for scene_token in tqdm(scene_tokens_location):

            # Get records from the database.
            scene_record = self.nusc.get('scene', scene_token)
            log_record = self.nusc.get('log', scene_record['log_token'])
            map_record = self.nusc.get('map', log_record['map_token'])
            map_mask = map_record['mask']

            # For each sample in the scene, store the ego pose.
            sample_tokens = self.nusc.field2token('sample', 'scene_token', scene_token)
            for sample_token in sample_tokens:
                sample_record = self.nusc.get('sample', sample_token)

                # Poses are associated with the sample_data. Here we use the lidar sample_data.
                sample_data_record = self.nusc.get('sample_data', sample_record['data']['LIDAR_TOP'])
                pose_record = self.nusc.get('ego_pose', sample_data_record['ego_pose_token'])

                # Calculate the pose on the map and append
                map_poses.append(np.concatenate(
                    map_mask.to_pixel_coords(pose_record['translation'][0], pose_record['translation'][1])))

        # Compute number of close ego poses.
        map_poses = np.vstack(map_poses)
        dists = sklearn.metrics.pairwise.euclidean_distances(map_poses * map_mask.resolution)
        close_poses = np.sum(dists < close_dist, axis=0)

        # Plot.
        _, ax = plt.subplots(1, 1, figsize=(10, 10))
        ax.imshow(map_mask.mask())
        title = 'Number of ego poses within {}m in {}'.format(close_dist, log_location)
        ax.set_title(title, color='w')
        sc = ax.scatter(map_poses[:, 0], map_poses[:, 1], s=10, c=close_poses)
        color_bar = plt.colorbar(sc, fraction=0.025, pad=0.04)
        plt.rcParams['figure.facecolor'] = 'black'
        color_bar_ticklabels = plt.getp(color_bar.ax.axes, 'yticklabels')
        plt.setp(color_bar_ticklabels, color='w')
        plt.rcParams['figure.facecolor'] = 'white'  # Reset for future plots<|MERGE_RESOLUTION|>--- conflicted
+++ resolved
@@ -931,25 +931,6 @@
                         raise Exception('Error: Missing image %s' % impath)
 
                     # TODO: This is experimental code not meant to be published
-<<<<<<< HEAD
-                    if True:
-                        sample_record = self.nusc.get('sample', sd_rec['sample_token'])
-                        pointsensor_token = sample_record['data']['LIDAR_TOP']
-                        camera_token = sd_rec['token']
-                        points, coloring, im = self.map_pointcloud_to_image(pointsensor_token, camera_token)
-                        im = np.asarray(im)
-                        points = np.round(points).astype(np.int32)
-
-                        # Draw points in image
-                        
-                        for point, color_val in zip(points.T, coloring.T):
-                            point = tuple(point)[:2]
-                            color = tuple(np.round(np.asarray(m.to_rgba(color_val)[:3]) * 255))
-                            color = (color[0], color[1], color[2])
-                            cv2.circle(im, point, 5, color, -1)
-                    else:
-                        im = cv2.imread(impath)
-=======
                     sample_record = self.nusc.get('sample', sd_rec['sample_token'])
                     pointsensor_token = sample_record['data']['LIDAR_TOP']
                     camera_token = sd_rec['token']
@@ -964,7 +945,6 @@
                         color = tuple(np.round(np.asarray(m.to_rgba(color_val)[:3]) * 255))
                         color = (color[0], color[1], color[2])
                         cv2.circle(im, point, pt_size, color, -1)
->>>>>>> c4c82478
                     for box in boxes:
                         c = self.get_color(box.name)
                         box.render_cv2(im, view=camera_intrinsic, normalize=True, colors=(c, c, c))
