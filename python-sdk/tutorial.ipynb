{
 "cells": [
  {
   "cell_type": "markdown",
   "metadata": {},
   "source": [
    "# nuScenes devkit tutorial\n",
    "\n",
    "Welcome to the nuScenes tutorial.\n",
    "\n",
<<<<<<< HEAD
    "This demo assumes the database itself is available at `/data/sets/nuscenes`"
=======
    "This demo assumes the database itself is available at `/data/sets/nuscenes`, and loads a mini version of the full dataset."
>>>>>>> 99a8e5f4
   ]
  },
  {
   "cell_type": "code",
   "execution_count": null,
   "metadata": {},
   "outputs": [],
   "source": [
    "%matplotlib inline\n",
    "from nuscenes.nuscenes import NuScenes\n",
    "\n",
    "nusc = NuScenes(version='v1.0-mini', dataroot='/data/sets/nuscenes', verbose=True)"
   ]
  },
  {
   "cell_type": "markdown",
   "metadata": {},
   "source": [
    "## A Gentle Introduction to nuScenes\n",
    "\n",
    "In this part of the tutorial, let us go through a top-down introduction of our database. This section is an elaboration of `schema.md`. Our dataset comprises of elemental building blocks that are the following:\n",
    "\n",
    "1. `scene` - 20 second snippet of a car's journey.\n",
    "2. `sample` - An annotated snapshot of a scene at a particular timestamp.\n",
    "3. `sample_data` - Data collected from a particular sensor.\n",
    "4. `sample_annotation` - An annotated instance of an object within our interest.\n",
    "5. `instance` - Enumeration of all object instance we observed.\n",
    "6. `category` - Taxonomy of object categories (e.g. vehicle, human). \n",
    "7. `attribute` - Property of an instance that can change while the category remains the same.\n",
    "8. `visibility` - Fraction of pixels visible in all the images collected from 6 different cameras.. \n",
    "9. `sensor` - A specific sensor type.\n",
    "10. `calibrated sensor` - Definition of a particular sensor as calibrated on a particular vehicle.\n",
    "11. `ego_pose` - Ego vehicle poses at a particular timestamp.\n",
    "12. `log` - Log information from which the data was extracted.\n",
    "13. `map` - Map data that is stored as binary semantic masks from a top-down view."
   ]
  },
  {
   "cell_type": "markdown",
   "metadata": {},
   "source": [
    "### 1. `scene`"
   ]
  },
  {
   "cell_type": "markdown",
   "metadata": {},
   "source": [
    "nuScenes is a large scale database that features annotated samples across ***1000 scenes*** of approximately 20 seconds each. Let's take a look at the scenes that we have in the loaded database."
   ]
  },
  {
   "cell_type": "code",
   "execution_count": null,
   "metadata": {},
   "outputs": [],
   "source": [
    "nusc.list_scenes()"
   ]
  },
  {
   "cell_type": "markdown",
   "metadata": {},
   "source": [
    "Let's look at a scene metadata"
   ]
  },
  {
   "cell_type": "code",
   "execution_count": null,
   "metadata": {},
   "outputs": [],
   "source": [
    "my_scene = nusc.scene[0]\n",
    "my_scene"
   ]
  },
  {
   "cell_type": "markdown",
   "metadata": {},
   "source": [
    "### 2. `sample`"
   ]
  },
  {
   "cell_type": "markdown",
   "metadata": {},
   "source": [
<<<<<<< HEAD
    "In-between scenes, we annotate our data for every half a second (2 Hz).\n",
    "\n",
    "We define `sample` as a ***annotated keyframe of a scene at a given timestamp***. Now, let us look at the first annotated sample in this scene."
=======
    "In scenes, we annotate our data every half a second (2 Hz).\n",
    "\n",
    "We define `sample` as an ***annotated keyframe of a scene at a given timestamp***. A keyframe is a frame where the time-stamps of data from all the sensors should be very close to the time-stamp of the sample it points to.\n",
    "\n",
    "Now, let us look at the first annotated sample in this scene."
>>>>>>> 99a8e5f4
   ]
  },
  {
   "cell_type": "code",
   "execution_count": null,
   "metadata": {
    "scrolled": true
   },
   "outputs": [],
   "source": [
    "first_sample_token = my_scene['first_sample_token']\n",
<<<<<<< HEAD
    "nusc.render_sample(first_sample_token)"
=======
    "\n",
    "# The rendering command below is commented out because it tends to crash in notebooks\n",
    "# nusc.render_sample(first_sample_token)"
>>>>>>> 99a8e5f4
   ]
  },
  {
   "cell_type": "markdown",
   "metadata": {},
   "source": [
    "Let's examine its metadata"
<<<<<<< HEAD
=======
   ]
  },
  {
   "cell_type": "code",
   "execution_count": null,
   "metadata": {
    "scrolled": true
   },
   "outputs": [],
   "source": [
    "my_sample = nusc.get('sample', first_sample_token)\n",
    "my_sample"
   ]
  },
  {
   "cell_type": "markdown",
   "metadata": {},
   "source": [
    "A useful method is  `list_sample()` which lists all related `sample_data` keyframes and `sample_annotation` associated with a `sample` which we will discuss in detail in the subsequent parts."
   ]
  },
  {
   "cell_type": "code",
   "execution_count": null,
   "metadata": {
    "scrolled": true
   },
   "outputs": [],
   "source": [
    "nusc.list_sample(my_sample['token'])"
   ]
  },
  {
   "cell_type": "markdown",
   "metadata": {},
   "source": [
    "### 3. `sample_data`"
   ]
  },
  {
   "cell_type": "markdown",
   "metadata": {},
   "source": [
    "The nuScenes dataset contains data that is collected from a full sensor suite. Hence, for each snapshot of a scene, we provide references to a family of data that is collected from these sensors. \n",
    "\n",
    "We provide a `data` key to access these:"
   ]
  },
  {
   "cell_type": "code",
   "execution_count": null,
   "metadata": {},
   "outputs": [],
   "source": [
    "my_sample['data']"
   ]
  },
  {
   "cell_type": "markdown",
   "metadata": {},
   "source": [
    "Notice that the keys are referring to the different sensors that form our sensor suite. Let's take a look at the metadata of a `sample_data` taken from `CAM_FRONT`."
   ]
  },
  {
   "cell_type": "code",
   "execution_count": null,
   "metadata": {},
   "outputs": [],
   "source": [
    "sensor = 'CAM_FRONT'\n",
    "cam_front_data = nusc.get('sample_data', my_sample['data'][sensor])\n",
    "cam_front_data"
   ]
  },
  {
   "cell_type": "markdown",
   "metadata": {},
   "source": [
    "We can also render the `sample_data` at a particular sensor. "
   ]
  },
  {
   "cell_type": "code",
   "execution_count": null,
   "metadata": {},
   "outputs": [],
   "source": [
    "nusc.render_sample_data(cam_front_data['token'])"
   ]
  },
  {
   "cell_type": "markdown",
   "metadata": {},
   "source": [
    "### 4. `sample_annotation`"
   ]
  },
  {
   "cell_type": "markdown",
   "metadata": {},
   "source": [
    "`sample_annotation` refers to any ***bounding box defining the position of an object seen in a sample***. All location data is given with respect to the global coordinate system. Let's examine an example from our `sample` above."
   ]
  },
  {
   "cell_type": "code",
   "execution_count": null,
   "metadata": {},
   "outputs": [],
   "source": [
    "my_annotation_token = my_sample['anns'][18]\n",
    "my_annotation_metadata =  nusc.get('sample_annotation', my_annotation_token)\n",
    "my_annotation_metadata"
   ]
  },
  {
   "cell_type": "markdown",
   "metadata": {},
   "source": [
    "We can also render an annotation to have a closer look."
   ]
  },
  {
   "cell_type": "code",
   "execution_count": null,
   "metadata": {},
   "outputs": [],
   "source": [
    "nusc.render_annotation(my_annotation_token)"
   ]
  },
  {
   "cell_type": "markdown",
   "metadata": {},
   "source": [
    "### 5. `instance`"
   ]
  },
  {
   "cell_type": "markdown",
   "metadata": {},
   "source": [
    "Object instance are instances that need to be detected or tracked by an AV (e.g a particular vehicle, pedestrian). Let us examine an instance metadata"
   ]
  },
  {
   "cell_type": "code",
   "execution_count": null,
   "metadata": {},
   "outputs": [],
   "source": [
    "my_instance = nusc.instance[599]\n",
    "my_instance"
   ]
  },
  {
   "cell_type": "markdown",
   "metadata": {},
   "source": [
    "We generally track an instance across different frames in a particular scene. However, we do not track them across different scenes. In this example, we have 16 annotated samples for this instance across a particular scene."
   ]
  },
  {
   "cell_type": "code",
   "execution_count": null,
   "metadata": {},
   "outputs": [],
   "source": [
    "instance_token = my_instance['token']\n",
    "nusc.render_instance(instance_token)"
   ]
  },
  {
   "cell_type": "markdown",
   "metadata": {},
   "source": [
    "An instance record takes note of its first and last annotation token. Let's render them"
   ]
  },
  {
   "cell_type": "code",
   "execution_count": null,
   "metadata": {},
   "outputs": [],
   "source": [
    "print(\"First annotated sample of this instance:\")\n",
    "nusc.render_annotation(my_instance['first_annotation_token'])"
   ]
  },
  {
   "cell_type": "code",
   "execution_count": null,
   "metadata": {},
   "outputs": [],
   "source": [
    "print(\"Last annotated sample of this instance\")\n",
    "nusc.render_annotation(my_instance['last_annotation_token'])"
   ]
  },
  {
   "cell_type": "markdown",
   "metadata": {},
   "source": [
    "### 6. `category`"
   ]
  },
  {
   "cell_type": "markdown",
   "metadata": {},
   "source": [
    "A `category` is the object assignment of an annotation.  Let's look at the category table we have in our database. The table contains the taxonomy of different object categories and also list the subcategories (delineated by a period). "
   ]
  },
  {
   "cell_type": "code",
   "execution_count": null,
   "metadata": {},
   "outputs": [],
   "source": [
    "nusc.list_categories()"
   ]
  },
  {
   "cell_type": "markdown",
   "metadata": {},
   "source": [
    "A category record contains the name and the description of that particular category."
   ]
  },
  {
   "cell_type": "code",
   "execution_count": null,
   "metadata": {},
   "outputs": [],
   "source": [
    "nusc.category[9]"
   ]
  },
  {
   "cell_type": "markdown",
   "metadata": {},
   "source": [
    "Refer to `instructions.md` for the definitions of the different categories."
   ]
  },
  {
   "cell_type": "markdown",
   "metadata": {},
   "source": [
    "### 7. `attribute`"
   ]
  },
  {
   "cell_type": "markdown",
   "metadata": {},
   "source": [
    "An `attribute` is a property of an instance that may change throughout different parts of a scene while the category remains the same. Here we list the provided attributes and the number of annotations associated with a particular attribute."
   ]
  },
  {
   "cell_type": "code",
   "execution_count": null,
   "metadata": {},
   "outputs": [],
   "source": [
    "nusc.list_attributes()"
   ]
  },
  {
   "cell_type": "markdown",
   "metadata": {},
   "source": [
    "Let's take a look at an example how an attribute may change over one scene"
   ]
  },
  {
   "cell_type": "code",
   "execution_count": null,
   "metadata": {},
   "outputs": [],
   "source": [
    "my_instance = nusc.instance[27]\n",
    "first_token = my_instance['first_annotation_token']\n",
    "last_token = my_instance['last_annotation_token']\n",
    "nbr_samples = my_instance['nbr_annotations']\n",
    "current_token = first_token\n",
    "\n",
    "i = 0\n",
    "found_change = False\n",
    "while current_token != last_token:\n",
    "    current_ann = nusc.get('sample_annotation', current_token)\n",
    "    current_attr = nusc.get('attribute', current_ann['attribute_tokens'][0])['name']\n",
    "    \n",
    "    if i == 0:\n",
    "        pass\n",
    "    elif current_attr != last_attr:\n",
    "        print(\"Changed from `{}` to `{}` at timestamp {} out of {} annotated timestamps\".format(last_attr, current_attr, i, nbr_samples))\n",
    "        found_change = True\n",
    "\n",
    "    next_token = current_ann['next']\n",
    "    current_token = next_token\n",
    "    last_attr = current_attr\n",
    "    i += 1"
   ]
  },
  {
   "cell_type": "markdown",
   "metadata": {},
   "source": [
    "### 8. `visibility`"
   ]
  },
  {
   "cell_type": "markdown",
   "metadata": {},
   "source": [
    "`visibility` is defined as the fraction of pixels of a particular annotation that are visible over the 6 camera feeds, grouped into 4 bins."
   ]
  },
  {
   "cell_type": "code",
   "execution_count": null,
   "metadata": {},
   "outputs": [],
   "source": [
    "nusc.visibility"
   ]
  },
  {
   "cell_type": "markdown",
   "metadata": {},
   "source": [
    "Let's look at an example `sample_annotation` with 80-100% visibility"
   ]
  },
  {
   "cell_type": "code",
   "execution_count": null,
   "metadata": {},
   "outputs": [],
   "source": [
    "anntoken = 'a7d0722bce164f88adf03ada491ea0ba'\n",
    "visibility_token = nusc.get('sample_annotation', anntoken)['visibility_token']\n",
    "\n",
    "print(\"Visibility: {}\".format(nusc.get('visibility', visibility_token)))\n",
    "nusc.render_annotation(anntoken)"
   ]
  },
  {
   "cell_type": "markdown",
   "metadata": {},
   "source": [
    "Let's look at an example `sample_annotation` with 0-40% visibility"
   ]
  },
  {
   "cell_type": "code",
   "execution_count": null,
   "metadata": {},
   "outputs": [],
   "source": [
    "anntoken = '9f450bf6b7454551bbbc9a4c6e74ef2e'\n",
    "visibility_token = nusc.get('sample_annotation', anntoken)['visibility_token']\n",
    "\n",
    "print(\"Visibility: {}\".format(nusc.get('visibility', visibility_token)))\n",
    "nusc.render_annotation(anntoken)"
   ]
  },
  {
   "cell_type": "markdown",
   "metadata": {},
   "source": [
    "### 9. `sensor`"
   ]
  },
  {
   "cell_type": "markdown",
   "metadata": {},
   "source": [
    "The nuScenes dataset consists of data collected from our full sensor suite which consists of:\n",
    "- 1 x LIDAR, \n",
    "- 5 x RADAR, \n",
    "- 6 x cameras, "
>>>>>>> 99a8e5f4
   ]
  },
  {
   "cell_type": "code",
   "execution_count": null,
   "metadata": {
    "scrolled": true
   },
   "outputs": [],
   "source": [
<<<<<<< HEAD
    "my_sample = nusc.get('sample', first_sample_token)\n",
    "my_sample"
   ]
  },
  {
   "cell_type": "markdown",
   "metadata": {},
   "source": [
    "A useful method is  `list_sample()` which lists all related `sample_data` keyframes and `sample_annotation` associated with a `sample` which we will discuss in detail in the subsequent parts."
   ]
  },
  {
   "cell_type": "code",
   "execution_count": null,
   "metadata": {
    "scrolled": true
   },
   "outputs": [],
   "source": [
    "nusc.list_sample(my_sample['token'])"
   ]
  },
  {
   "cell_type": "markdown",
   "metadata": {},
   "source": [
    "### 3. `sample_data`"
   ]
  },
  {
   "cell_type": "markdown",
   "metadata": {},
   "source": [
    "The nuScenes dataset contains data that is collected from a full sensor suite. Hence, we can see that for each snapshot of a scene, we provide references to a family of data that is collected from these sensors. Notice that we provide a `data` key to access these."
   ]
  },
  {
   "cell_type": "code",
   "execution_count": null,
   "metadata": {},
   "outputs": [],
   "source": [
    "my_sample['data']"
   ]
  },
  {
   "cell_type": "markdown",
   "metadata": {},
   "source": [
    "Notice that the keys are referring to the different sensors that form our sensor suite. Let's take a look at the metadata of a `sample_data` taken from `CAM_FRONT`."
   ]
  },
  {
   "cell_type": "code",
   "execution_count": null,
   "metadata": {},
   "outputs": [],
   "source": [
    "sensor = 'CAM_FRONT'\n",
    "cam_front_data = nusc.get('sample_data', my_sample['data'][sensor])\n",
    "cam_front_data"
   ]
  },
  {
   "cell_type": "markdown",
   "metadata": {},
   "source": [
    "We can also render the `sample_data` at a particular sensor. "
   ]
  },
  {
   "cell_type": "code",
   "execution_count": null,
   "metadata": {},
   "outputs": [],
   "source": [
    "nusc.render_sample_data(cam_front_data['token'])"
   ]
  },
  {
   "cell_type": "markdown",
   "metadata": {},
   "source": [
    "### 4. `sample_annotation`"
   ]
  },
  {
   "cell_type": "markdown",
   "metadata": {},
   "source": [
    "`sample_annotation` refers to any ***bounding box defining the position of an object seen in a sample***. All location data is given with respect to the global coordinate system. Let's examine an example from our `sample` above."
   ]
  },
  {
   "cell_type": "code",
   "execution_count": null,
   "metadata": {},
   "outputs": [],
   "source": [
    "my_annotation_token = my_sample['anns'][18]\n",
    "my_annotation_metadata =  nusc.get('sample_annotation', my_annotation_token)\n",
    "my_annotation_metadata"
   ]
  },
  {
   "cell_type": "markdown",
   "metadata": {},
   "source": [
    "We can also render an annotation to have a closer look."
   ]
  },
  {
   "cell_type": "code",
   "execution_count": null,
   "metadata": {},
   "outputs": [],
   "source": [
    "nusc.render_annotation(my_annotation_token)"
   ]
  },
  {
   "cell_type": "markdown",
   "metadata": {},
   "source": [
    "### 5. `instance`"
   ]
  },
  {
   "cell_type": "markdown",
   "metadata": {},
   "source": [
    "An object instance are instances needed to be detected or tracked by an AV (e.g a particular vehicle, pedestrian). Let us examine an instance metadata"
   ]
  },
  {
   "cell_type": "code",
   "execution_count": null,
   "metadata": {},
   "outputs": [],
   "source": [
    "my_instance = nusc.instance[599]\n",
    "my_instance"
   ]
  },
  {
   "cell_type": "markdown",
   "metadata": {},
   "source": [
    "An instance generally spans across different frames in a particular scene. However, we do not track them across different scenes. In this example, we have 16 annotated samples for this instance across a particular scene."
   ]
  },
  {
   "cell_type": "code",
   "execution_count": null,
   "metadata": {},
   "outputs": [],
   "source": [
    "instance_token = my_instance['token']\n",
    "nusc.render_instance(instance_token)"
   ]
  },
  {
   "cell_type": "markdown",
   "metadata": {},
   "source": [
    "An instance record takes note of its first and last annotation token. Let's render them"
   ]
  },
  {
   "cell_type": "code",
   "execution_count": null,
   "metadata": {},
   "outputs": [],
   "source": [
    "print(\"First annotated sample of this instance:\")\n",
    "nusc.render_annotation(my_instance['first_annotation_token'])"
   ]
  },
  {
   "cell_type": "code",
   "execution_count": null,
   "metadata": {},
   "outputs": [],
   "source": [
    "print(\"Last annotated sample of this instance\")\n",
    "nusc.render_annotation(my_instance['last_annotation_token'])"
   ]
  },
  {
   "cell_type": "markdown",
   "metadata": {},
   "source": [
    "### 6. `category`"
   ]
  },
  {
   "cell_type": "markdown",
   "metadata": {},
   "source": [
    "A `category` is the object assignment of an annotation.  Let's look at the category table we have in our database. The table contains the taxonomy of different object categories and also list the subcategories (delineated by a period). "
   ]
  },
  {
   "cell_type": "code",
   "execution_count": null,
   "metadata": {},
   "outputs": [],
   "source": [
    "nusc.list_categories()"
   ]
  },
  {
   "cell_type": "markdown",
   "metadata": {},
   "source": [
    "A category record contains the name and the description of that particular category."
   ]
  },
  {
   "cell_type": "code",
   "execution_count": null,
   "metadata": {},
   "outputs": [],
   "source": [
    "nusc.category[9]"
   ]
  },
  {
   "cell_type": "markdown",
   "metadata": {},
   "source": [
    "Refer to `instructions.md` for the definitions of the different categories."
   ]
  },
  {
   "cell_type": "markdown",
   "metadata": {},
   "source": [
    "### 7. `attribute`"
   ]
  },
  {
   "cell_type": "markdown",
   "metadata": {},
   "source": [
    "An `attribute` is a property of an instance that may change throughout different parts of a scene while the category remains the same. Here are a list of provided attributes and the number of annotations it is associated with."
   ]
  },
  {
   "cell_type": "code",
   "execution_count": null,
   "metadata": {},
   "outputs": [],
   "source": [
    "nusc.list_attributes()"
   ]
  },
  {
   "cell_type": "markdown",
   "metadata": {},
   "source": [
    "Let's take a look at an example how an attribute may change over one scene"
   ]
  },
  {
   "cell_type": "code",
   "execution_count": null,
   "metadata": {},
   "outputs": [],
   "source": [
    "my_instance = nusc.instance[27]\n",
    "first_token = my_instance['first_annotation_token']\n",
    "last_token = my_instance['last_annotation_token']\n",
    "nbr_samples = my_instance['nbr_annotations']\n",
    "current_token = first_token\n",
    "\n",
    "i = 0\n",
    "found_change = False\n",
    "while current_token != last_token:\n",
    "    current_ann = nusc.get('sample_annotation', current_token)\n",
    "    current_attr = nusc.get('attribute', current_ann['attribute_tokens'][0])['name']\n",
    "    \n",
    "    if i == 0:\n",
    "        pass\n",
    "    elif current_attr != last_attr:\n",
    "        print(\"Changed from `{}` to `{}` at timestamp {} out of {} annotated timestamps\".format(last_attr, current_attr, i, nbr_samples))\n",
    "        found_change = True\n",
    "\n",
    "    next_token = current_ann['next']\n",
    "    current_token = next_token\n",
    "    last_attr = current_attr\n",
    "    i += 1"
   ]
  },
  {
   "cell_type": "markdown",
   "metadata": {},
   "source": [
    "### 8. `visibility`"
   ]
  },
  {
   "cell_type": "markdown",
   "metadata": {},
   "source": [
    "`visibility` is defined as the fraction of pixels of a particular annotation that are visible over the 6 camera feeds, bgrouped into 4 bins."
   ]
  },
  {
   "cell_type": "code",
   "execution_count": null,
   "metadata": {},
   "outputs": [],
   "source": [
    "nusc.visibility"
   ]
  },
  {
   "cell_type": "markdown",
   "metadata": {},
   "source": [
    "Let's look at an example `sample_annotation` with 80-100% visibility"
   ]
  },
  {
   "cell_type": "code",
   "execution_count": null,
   "metadata": {},
   "outputs": [],
   "source": [
    "anntoken = 'a7d0722bce164f88adf03ada491ea0ba'\n",
    "visibility_token = nusc.get('sample_annotation', anntoken)['visibility_token']\n",
    "\n",
    "print(\"Visibility: {}\".format(nusc.get('visibility', visibility_token)))\n",
    "nusc.render_annotation(anntoken)"
   ]
  },
  {
   "cell_type": "markdown",
   "metadata": {},
   "source": [
    "Let's look at an example `sample_annotation` with 0-40% visibility"
   ]
  },
  {
   "cell_type": "code",
   "execution_count": null,
   "metadata": {},
   "outputs": [],
   "source": [
    "anntoken = '9f450bf6b7454551bbbc9a4c6e74ef2e'\n",
    "visibility_token = nusc.get('sample_annotation', anntoken)['visibility_token']\n",
    "\n",
    "print(\"Visibility: {}\".format(nusc.get('visibility', visibility_token)))\n",
    "nusc.render_annotation(anntoken)"
   ]
  },
  {
   "cell_type": "markdown",
   "metadata": {},
   "source": [
    "### 9. `sensor`"
   ]
  },
  {
   "cell_type": "markdown",
   "metadata": {},
   "source": [
    "The nuScenes dataset consists of data collected from our full sensor suite which consists of:\n",
    "- 1 x LIDAR, \n",
    "- 5 x RADAR, \n",
    "- 6 x cameras, "
   ]
  },
  {
   "cell_type": "code",
   "execution_count": null,
   "metadata": {
    "scrolled": true
   },
   "outputs": [],
   "source": [
=======
>>>>>>> 99a8e5f4
    "nusc.sensor"
   ]
  },
  {
   "cell_type": "markdown",
   "metadata": {},
   "source": [
    "Every `sample_data` has a record on which `sensor` the data is collected from (note the \"channel\" key)"
   ]
  },
  {
   "cell_type": "code",
   "execution_count": null,
   "metadata": {},
   "outputs": [],
   "source": [
    "nusc.sample_data[10]"
   ]
  },
  {
   "cell_type": "markdown",
   "metadata": {},
   "source": [
    "### 10. `calibrated_sensor`"
   ]
  },
  {
   "cell_type": "markdown",
   "metadata": {},
   "source": [
    "`calibrated_sensor` consists of the definition of a particular sensor (lidar/radar/camera) as calibrated on a particular vehicle. Let us look at an example."
   ]
  },
  {
   "cell_type": "code",
   "execution_count": null,
   "metadata": {
    "scrolled": true
   },
   "outputs": [],
   "source": [
    "nusc.calibrated_sensor[0]"
   ]
  },
  {
   "cell_type": "markdown",
   "metadata": {},
   "source": [
    "Note that the `translation` and the `rotation` parameters are given with respect to the ego vehicle body frame. "
   ]
  },
  {
   "cell_type": "markdown",
   "metadata": {},
   "source": [
    "### 11. `ego_pose`"
   ]
  },
  {
   "cell_type": "markdown",
   "metadata": {},
   "source": [
<<<<<<< HEAD
    "`ego_pose` contains information about the location (encoded in `translation`) and the orientation (encoded in `rotation`) of the ego vehicle body frame."
=======
    "`ego_pose` contains information about the location (encoded in `translation`) and the orientation (encoded in `rotation`) of the ego vehicle body frame, with respect to the global coordinate system."
>>>>>>> 99a8e5f4
   ]
  },
  {
   "cell_type": "code",
   "execution_count": null,
   "metadata": {},
   "outputs": [],
   "source": [
    "nusc.ego_pose[0]"
   ]
  },
  {
   "cell_type": "markdown",
   "metadata": {},
   "source": [
<<<<<<< HEAD
    "Note that the number of `ego_pose` record in our loaded database is the same as the number of `sample_data` record. These two records exhibits a one-to-one correspondence"
=======
    "Note that the number of `ego_pose` records in our loaded database is the same as the number of `sample_data` records. These two records exhibit a one-to-one correspondence."
>>>>>>> 99a8e5f4
   ]
  },
  {
   "cell_type": "markdown",
   "metadata": {},
   "source": [
    "### 12. `log`\n",
    "\n",
<<<<<<< HEAD
    "The `log` table contains log information from which the data was extracted. A `log` record corresponds to one journey of our ego vehicle along a predefined route. Let's check the number of logs and metadata of a log."
=======
    "The `log` table contains log information from which the data was extracted. A `log` record corresponds to one journey of our ego vehicle along a predefined route. Let's check the number of logs and the metadata of a log."
>>>>>>> 99a8e5f4
   ]
  },
  {
   "cell_type": "code",
   "execution_count": null,
   "metadata": {},
   "outputs": [],
   "source": [
    "print(\"Number of `logs` in our loaded database: {}\".format(len(nusc.log)))"
   ]
  },
  {
   "cell_type": "code",
   "execution_count": null,
   "metadata": {},
   "outputs": [],
   "source": [
    "nusc.log[0]"
   ]
  },
  {
   "cell_type": "markdown",
   "metadata": {},
   "source": [
<<<<<<< HEAD
    "See that it contains a variety of information such as date and location of the log collected. It also gives out information about the map from where the data was collected. Note that one log can contain multiple non-overlapping scenes."
=======
    "Notice that it contains a variety of information such as the date and location of the log collected. It also gives out information about the map from where the data was collected. Note that one log can contain multiple non-overlapping scenes."
>>>>>>> 99a8e5f4
   ]
  },
  {
   "cell_type": "markdown",
   "metadata": {},
   "source": [
    "### 13. `map`"
   ]
  },
  {
   "cell_type": "markdown",
   "metadata": {},
   "source": [
    "Map information is stored as binary semantic masks from a top-down view. Let's check the number of maps and metadata of a map."
   ]
  },
  {
   "cell_type": "code",
   "execution_count": null,
   "metadata": {},
   "outputs": [],
   "source": [
    "print(\"There are {} maps masks in the loaded dataset\".format(len(nusc.map)))"
   ]
  },
  {
   "cell_type": "code",
   "execution_count": null,
   "metadata": {},
   "outputs": [],
   "source": [
    "nusc.map[0]"
<<<<<<< HEAD
=======
   ]
  },
  {
   "cell_type": "markdown",
   "metadata": {},
   "source": [
    "## nuScenes Basics"
>>>>>>> 99a8e5f4
   ]
  },
  {
   "cell_type": "markdown",
   "metadata": {},
   "source": [
<<<<<<< HEAD
    "## nuScenes Basics"
   ]
  },
  {
   "cell_type": "markdown",
   "metadata": {},
   "source": [
    "Lets get a bit technical.\n",
=======
    "Let's get a bit technical.\n",
>>>>>>> 99a8e5f4
    "\n",
    "The NuScenes class holds several tables. Each table is a list of records, and each record is a dictionary. For example the first record of the category table is stored at:"
   ]
  },
  {
   "cell_type": "code",
   "execution_count": null,
   "metadata": {},
   "outputs": [],
   "source": [
    "nusc.category[0]"
   ]
  },
  {
   "cell_type": "markdown",
   "metadata": {},
   "source": [
<<<<<<< HEAD
    "The category table is simple: it just holds fields `name` and `description`. In addition it also has a `token` field, which is a unique record identifier. Since the record is a dictionary, the token can be accessed like so:"
=======
    "The category table is simple: it holds the fields `name` and `description`. It also has a `token` field, which is a unique record identifier. Since the record is a dictionary, the token can be accessed like so:"
>>>>>>> 99a8e5f4
   ]
  },
  {
   "cell_type": "code",
   "execution_count": null,
   "metadata": {},
   "outputs": [],
   "source": [
<<<<<<< HEAD
    "cat_token = nusc.category[0]['token']"
=======
    "cat_token = nusc.category[0]['token']\n",
    "cat_token"
>>>>>>> 99a8e5f4
   ]
  },
  {
   "cell_type": "markdown",
   "metadata": {},
   "source": [
    "If you know the `token` for any record in the DB you can retrieve the record by doing"
   ]
  },
  {
   "cell_type": "code",
   "execution_count": null,
   "metadata": {},
   "outputs": [],
   "source": [
    "nusc.get('category', cat_token)"
   ]
  },
  {
   "cell_type": "markdown",
   "metadata": {},
   "source": [
<<<<<<< HEAD
    "_As you notice, we have now recovered the same record!_"
=======
    "_As you can notice, we have recovered the same record!_"
>>>>>>> 99a8e5f4
   ]
  },
  {
   "cell_type": "markdown",
   "metadata": {},
   "source": [
<<<<<<< HEAD
    "OK, that was pretty easy. Let's try something harder. Let's look at the `sample_annotation` table."
=======
    "OK, that was easy. Let's try something harder. Let's look at the `sample_annotation` table."
>>>>>>> 99a8e5f4
   ]
  },
  {
   "cell_type": "code",
   "execution_count": null,
   "metadata": {},
   "outputs": [],
   "source": [
    "nusc.sample_annotation[0]"
   ]
  },
  {
   "cell_type": "markdown",
   "metadata": {},
   "source": [
<<<<<<< HEAD
    "As you can see this also has a `token` field (they all do). In addition, it has several fields of the format [a-z]* token, e.g. instance_token. These are foreign keys in database speak, meaning they point to another table. \n",
=======
    "This also has a `token` field (they all do). In addition, it has several fields of the format [a-z]*\\_token, _e.g._ instance_token. These are foreign keys in database speak, meaning they point to another table. \n",
>>>>>>> 99a8e5f4
    "Using `nusc.get()` we can grab any of these in constant time. For example, let's look at the visibility record."
   ]
  },
  {
   "cell_type": "code",
   "execution_count": null,
   "metadata": {},
   "outputs": [],
   "source": [
    "nusc.get('visibility', nusc.sample_annotation[0]['visibility_token'])"
   ]
  },
  {
   "cell_type": "markdown",
   "metadata": {},
   "source": [
<<<<<<< HEAD
    "The visibility records informs of how much of the object was visible when it was annotated.\n",
=======
    "The visibility records indicate how much of an object was visible when it was annotated.\n",
>>>>>>> 99a8e5f4
    "\n",
    "Let's also grab the `instance_token`"
   ]
  },
  {
   "cell_type": "code",
   "execution_count": null,
   "metadata": {},
   "outputs": [],
   "source": [
    "one_instance = nusc.get('instance', nusc.sample_annotation[0]['instance_token'])\n",
    "one_instance"
   ]
  },
  {
   "cell_type": "markdown",
   "metadata": {},
   "source": [
    "This points to the `instance` table. This table enumerate the object _instances_ we have encountered in each \n",
<<<<<<< HEAD
    "scene. This way we can connect all annotation of a particular object.\n",
    "\n",
    "If you look carefully at the README tables, you will see that the sample_annotation table points to the object table, \n",
    "but the object table doesn't list all annotations that point to it. \n",
    "\n",
    "So how can we recover all sample_annotations for a particular object? There are two ways:\n",
=======
    "scene. This way we can connect all annotations of a particular object.\n",
    "\n",
    "If you look carefully at the README tables, you will see that the sample_annotation table points to the instance table, \n",
    "but the instance table doesn't list all annotations that point to it. \n",
    "\n",
    "So how can we recover all sample_annotations for a particular object instance? There are two ways:\n",
>>>>>>> 99a8e5f4
    "\n",
    "1. `Use nusc.field2token()`. Let's try it:"
   ]
  },
  {
   "cell_type": "code",
   "execution_count": null,
   "metadata": {},
   "outputs": [],
   "source": [
    "ann_tokens = nusc.field2token('sample_annotation', 'instance_token', one_instance['token'])"
   ]
  },
  {
   "cell_type": "markdown",
   "metadata": {},
   "source": [
    "This returns a list of all sample_annotation records with the `'instance_token'` == `one_instance['token']`. Let's store these in a set for now"
   ]
  },
  {
   "cell_type": "code",
   "execution_count": null,
   "metadata": {},
   "outputs": [],
   "source": [
    "ann_tokens_field2token = set(ann_tokens)\n",
    "\n",
    "ann_tokens_field2token"
   ]
  },
  {
   "cell_type": "markdown",
   "metadata": {},
   "source": [
    "The `nusc.field2token()` method is generic and can be used in any similar situation.\n",
    "\n",
    "2. For certain situation, we provide some reverse indices in the tables themselves. This is one such example. "
   ]
  },
  {
   "cell_type": "markdown",
   "metadata": {},
   "source": [
    "The instance record has a field `first_annotation_token` which points to the first annotation in time of this instance. \n",
    "Recovering this record is easy."
   ]
  },
  {
   "cell_type": "code",
   "execution_count": null,
   "metadata": {},
   "outputs": [],
   "source": [
    "ann_record = nusc.get('sample_annotation', one_instance['first_annotation_token'])\n",
    "ann_record"
   ]
  },
  {
   "cell_type": "markdown",
   "metadata": {},
   "source": [
    "Now we can traverse all annotations of this instance using the \"next\" field. Let's try it. "
   ]
  },
  {
   "cell_type": "code",
   "execution_count": null,
   "metadata": {},
   "outputs": [],
   "source": [
    "ann_tokens_traverse = set()\n",
    "ann_tokens_traverse.add(ann_record['token'])\n",
    "while not ann_record['next'] == \"\":\n",
    "    ann_record = nusc.get('sample_annotation', ann_record['next'])\n",
    "    ann_tokens_traverse.add(ann_record['token'])"
   ]
  },
  {
   "cell_type": "markdown",
   "metadata": {},
   "source": [
    "Finally, let's assert that we recovered the same ann_records as we did using nusc.field2token:"
   ]
  },
  {
   "cell_type": "code",
   "execution_count": null,
   "metadata": {},
   "outputs": [],
   "source": [
<<<<<<< HEAD
    "assert ann_tokens_traverse == ann_tokens_field2token"
=======
    "print(ann_tokens_traverse == ann_tokens_field2token)"
>>>>>>> 99a8e5f4
   ]
  },
  {
   "cell_type": "markdown",
   "metadata": {},
   "source": [
    "## Reverse indexing and short-cuts\n",
    "\n",
    "The nuScenes tables are normalized, meaning that each piece of information is only given once.\n",
    "For example, there is one `map` record for each `log` record. Looking at the schema you will notice that the `map` table has a `log_token` field, but that the `log` table does not have a corresponding `map_token` field. But there are plenty of situations where you have a `log`, and want to find the corresponding `map`! So what to do? You can always use the `nusc.field2token()` method, but that is slow and inconvenient. We therefore add reverse mappings for some common situations including this one.\n",
    "\n",
    "Further, there are situations where one needs to go through several tables to get a certain piece of information. \n",
    "Consider, for example, the category name (e.g. `human.pedestrian`) of a `sample_annotation`. The `sample_annotation` table doesn't hold this information since the category is an instance level constant. Instead the `sample_annotation` table points to a record in the `instance` table. This, in turn, points to a record in the `category` table, where finally the `name` fields stores the required information.\n",
<<<<<<< HEAD
    "\n",
    "Since it is quite common to want to know the category name of an annotation, we add a `category_name` field to the `sample_annotation` table during initialization of the NuScenes class.\n",
=======
>>>>>>> 99a8e5f4
    "\n",
    "Since it is quite common to want to know the category name of an annotation, we add a `category_name` field to the `sample_annotation` table during initialization of the NuScenes class.\n",
    "\n",
    "In this section, we list the short-cuts and reverse indices that are added to the `NuScenes` class during initialization. These are all created in the `NuScenes.__make_reverse_index__()` method."
   ]
  },
  {
   "cell_type": "markdown",
   "metadata": {},
   "source": [
    "### Reverse indices\n",
    "We add two reverse indices by default.\n",
    "* A `map_token` field is added to the `log` records.\n",
    "* The `sample` records have shortcuts to all `sample_annotations` for that record as well as `sample_data` key-frames. Confer `nusc.list_sample()` method in the previous section for more details on this."
   ]
  },
  {
   "cell_type": "markdown",
   "metadata": {},
   "source": [
    "### Reverse indices\n",
    "We add two reverse indices by default.\n",
    "* A `map_token` field is added to the `log` records.\n",
    "* The `sample` records have shortcuts to all `sample_annotations` for that record as well as `sample_data` key-frames. Confer `nusc.list_sample()` method in the previous section for more details on this."
   ]
  },
  {
   "cell_type": "markdown",
   "metadata": {},
   "source": [
    "### Shortcuts"
   ]
  },
  {
   "cell_type": "markdown",
   "metadata": {},
   "source": [
    "The sample_annotation table has a \"category_name\" shortcut."
   ]
  },
  {
   "cell_type": "markdown",
   "metadata": {},
   "source": [
    "_Using shortcut:_"
   ]
  },
  {
   "cell_type": "code",
   "execution_count": null,
   "metadata": {},
   "outputs": [],
   "source": [
    "catname = nusc.sample_annotation[0]['category_name']"
   ]
  },
  {
   "cell_type": "markdown",
   "metadata": {},
   "source": [
    "_Not using shortcut:_"
   ]
  },
  {
   "cell_type": "code",
   "execution_count": null,
   "metadata": {},
   "outputs": [],
   "source": [
    "ann_rec = nusc.sample_annotation[0]\n",
    "inst_rec = nusc.get('instance', ann_rec['instance_token'])\n",
<<<<<<< HEAD
    "cat_rec = nusc.get('category', inst_rec['category_token'])"
   ]
  },
  {
   "cell_type": "code",
   "execution_count": null,
   "metadata": {},
   "outputs": [],
   "source": [
=======
    "cat_rec = nusc.get('category', inst_rec['category_token'])\n",
    "\n",
>>>>>>> 99a8e5f4
    "print(catname == cat_rec['name'])"
   ]
  },
  {
   "cell_type": "markdown",
   "metadata": {},
   "source": [
    "The sample_data table has \"channel\" and \"sensor_modality\" shortcuts:"
   ]
  },
  {
   "cell_type": "code",
   "execution_count": null,
   "metadata": {},
   "outputs": [],
   "source": [
    "# Shortcut\n",
    "channel = nusc.sample_data[0]['channel']\n",
    "\n",
<<<<<<< HEAD
    "\n",
=======
    "# No shortcut\n",
>>>>>>> 99a8e5f4
    "sd_rec = nusc.sample_data[0]\n",
    "cs_record = nusc.get('calibrated_sensor', sd_rec['calibrated_sensor_token'])\n",
    "sensor_record = nusc.get('sensor', cs_record['sensor_token'])\n",
    "\n",
    "print(channel == sensor_record['channel'])"
   ]
  },
  {
   "cell_type": "markdown",
   "metadata": {},
   "source": [
<<<<<<< HEAD
    "Notice how for both cases w"
=======
    "## Data Visualizations\n",
    "\n",
    "We provide list and rendering methods. These are meant both as convenience methods during development, and as tutorials for building your own visualization methods. They are implemented in the NuScenesExplorer class, with shortcuts through the NuScenes class itself."
>>>>>>> 99a8e5f4
   ]
  },
  {
   "cell_type": "markdown",
   "metadata": {},
   "source": [
    "### List methods\n",
    "There are three list methods available."
   ]
  },
  {
   "cell_type": "markdown",
   "metadata": {},
   "source": [
<<<<<<< HEAD
    "### List methods\n",
    "There are three list methods availble to look at certain aspects of the loaded DB."
   ]
  },
  {
   "cell_type": "markdown",
   "metadata": {},
   "source": [
    "`list_categories()` lists all categories, counts and statistics of width/length/height in meters and aspect ratio."
=======
    "1. `list_categories()` lists all categories, counts and statistics of width/length/height in meters and aspect ratio."
>>>>>>> 99a8e5f4
   ]
  },
  {
   "cell_type": "code",
   "execution_count": null,
   "metadata": {},
   "outputs": [],
   "source": [
    "nusc.list_categories()"
   ]
  },
  {
   "cell_type": "markdown",
   "metadata": {},
   "source": [
<<<<<<< HEAD
    "`list_attributes()` lists all attributes and counts."
=======
    "2. `list_attributes()` lists all attributes and counts."
>>>>>>> 99a8e5f4
   ]
  },
  {
   "cell_type": "code",
   "execution_count": null,
   "metadata": {},
   "outputs": [],
   "source": [
    "nusc.list_attributes()"
   ]
  },
  {
   "cell_type": "markdown",
   "metadata": {},
   "source": [
<<<<<<< HEAD
    "`list_scenes()` lists all scenes in the loaded DB."
=======
    "3. `list_scenes()` lists all scenes in the loaded DB."
>>>>>>> 99a8e5f4
   ]
  },
  {
   "cell_type": "code",
   "execution_count": null,
   "metadata": {},
   "outputs": [],
   "source": [
    "nusc.list_scenes()"
   ]
  },
  {
   "cell_type": "markdown",
   "metadata": {},
   "source": [
    "### Render"
   ]
  },
  {
   "cell_type": "markdown",
   "metadata": {},
   "source": [
<<<<<<< HEAD
    "First, let's plot a lidar point cloud in an image. Lidar allows us to accurate map the surroundings in 3D."
=======
    "First, let's plot a lidar point cloud in an image. Lidar allows us to accurately map the surroundings in 3D."
>>>>>>> 99a8e5f4
   ]
  },
  {
   "cell_type": "code",
   "execution_count": null,
   "metadata": {},
   "outputs": [],
   "source": [
    "my_sample = nusc.sample[10]\n",
    "nusc.render_pointcloud_in_image(my_sample['token'], pointsensor_channel='LIDAR_TOP')"
   ]
  },
  {
   "cell_type": "markdown",
   "metadata": {},
   "source": [
    "Second, let's plot the radar point cloud for the same image. Radar is less dense than lidar, but has a much larger range."
   ]
  },
  {
   "cell_type": "code",
   "execution_count": null,
   "metadata": {},
   "outputs": [],
   "source": [
    "nusc.render_pointcloud_in_image(my_sample['token'], pointsensor_channel='RADAR_FRONT')"
   ]
  },
  {
   "cell_type": "markdown",
   "metadata": {},
   "source": [
    "We can also plot all annotations across all sample data for that sample. Note how for radar we also plot the velocity vectors of moving objects. Some velocity vectors are outliers, which can be filtered using the settings in RadarPointCloud.from_file()"
   ]
  },
  {
   "cell_type": "code",
   "execution_count": null,
   "metadata": {},
   "outputs": [],
   "source": [
    "my_sample = nusc.sample[20]\n",
<<<<<<< HEAD
    "nusc.render_sample(my_sample['token'])"
=======
    "\n",
    "# The rendering command below is commented out because it tends to crash in notebooks\n",
    "# nusc.render_sample(my_sample['token'])"
   ]
  },
  {
   "cell_type": "markdown",
   "metadata": {},
   "source": [
    "Or if we only want to render a particular sensor, we can specify that."
>>>>>>> 99a8e5f4
   ]
  },
  {
   "cell_type": "markdown",
   "metadata": {},
   "source": [
    "Or if we only want to render a particular sensor, we can specify that."
   ]
  },
  {
   "cell_type": "code",
   "execution_count": null,
   "metadata": {},
   "outputs": [],
   "source": [
    "nusc.render_sample_data(my_sample['data']['CAM_FRONT'])"
   ]
  },
  {
   "cell_type": "markdown",
   "metadata": {},
   "source": [
    "Additionally we can aggregate the point clouds from multiple sweeps to get a denser point cloud."
   ]
  },
  {
   "cell_type": "code",
   "execution_count": null,
   "metadata": {},
   "outputs": [],
   "source": [
    "nusc.render_sample_data(my_sample['data']['LIDAR_TOP'], nsweeps=5)\n",
    "nusc.render_sample_data(my_sample['data']['RADAR_FRONT_RIGHT'], nsweeps=5)"
   ]
  },
  {
   "cell_type": "markdown",
   "metadata": {},
   "source": [
    "We can even render a specific annotation."
   ]
  },
  {
   "cell_type": "code",
   "execution_count": null,
   "metadata": {},
   "outputs": [],
   "source": [
    "nusc.render_annotation(my_sample['anns'][22])"
   ]
  },
  {
   "cell_type": "markdown",
   "metadata": {},
   "source": [
    "Finally, we can render a full scene as a video. There are two options here:\n",
    "1. nusc.render_scene_channel() renders the video for a particular channel. (HIT ESC to exit)\n",
    "2. nusc.render_scene() renders the video for all camera channels.\n",
    "\n",
    "NOTE: These methods use OpenCV for rendering, which doesn't always play nice with IPython Notebooks. If you experience any issues please run these lines from the command line. \n",
    "\n",
    "Let's grab scene 0043, it is nice and dense."
   ]
  },
  {
   "cell_type": "code",
   "execution_count": null,
   "metadata": {},
   "outputs": [],
   "source": [
    "my_scene_token = nusc.field2token('scene', 'name', 'scene-0061')[0]\n",
    "nusc.render_scene_channel(my_scene_token, 'CAM_FRONT')"
   ]
  },
  {
   "cell_type": "markdown",
   "metadata": {},
   "source": [
    "There is also a method nusc.render_scene() which renders the video for all camera channels. \n",
    "This requires a high-res monitor, and is also best run outside this notebook."
   ]
  },
  {
   "cell_type": "code",
   "execution_count": null,
   "metadata": {},
   "outputs": [],
   "source": [
    "nusc.render_scene(my_scene_token)"
   ]
  },
  {
   "cell_type": "markdown",
   "metadata": {},
   "source": [
    "Finally, let us visualize all scenes on the map for a particular location."
   ]
  },
  {
   "cell_type": "code",
   "execution_count": null,
   "metadata": {},
   "outputs": [],
   "source": [
    "nusc.render_egoposes_on_map(log_location='singapore-onenorth')"
   ]
  }
 ],
 "metadata": {
  "kernelspec": {
   "display_name": "Python 3",
   "language": "python",
   "name": "python3"
  },
  "language_info": {
   "codemirror_mode": {
    "name": "ipython",
    "version": 3.0
   },
   "file_extension": ".py",
   "mimetype": "text/x-python",
   "name": "python",
   "nbconvert_exporter": "python",
   "pygments_lexer": "ipython3",
<<<<<<< HEAD
   "version": "3.7.1"
  }
 },
 "nbformat": 4,
 "nbformat_minor": 0
=======
   "version": "3.7.2"
  }
 },
 "nbformat": 4,
 "nbformat_minor": 2
>>>>>>> 99a8e5f4
}<|MERGE_RESOLUTION|>--- conflicted
+++ resolved
@@ -8,11 +8,7 @@
     "\n",
     "Welcome to the nuScenes tutorial.\n",
     "\n",
-<<<<<<< HEAD
-    "This demo assumes the database itself is available at `/data/sets/nuscenes`"
-=======
     "This demo assumes the database itself is available at `/data/sets/nuscenes`, and loads a mini version of the full dataset."
->>>>>>> 99a8e5f4
    ]
   },
   {
@@ -101,17 +97,11 @@
    "cell_type": "markdown",
    "metadata": {},
    "source": [
-<<<<<<< HEAD
-    "In-between scenes, we annotate our data for every half a second (2 Hz).\n",
-    "\n",
-    "We define `sample` as a ***annotated keyframe of a scene at a given timestamp***. Now, let us look at the first annotated sample in this scene."
-=======
     "In scenes, we annotate our data every half a second (2 Hz).\n",
     "\n",
     "We define `sample` as an ***annotated keyframe of a scene at a given timestamp***. A keyframe is a frame where the time-stamps of data from all the sensors should be very close to the time-stamp of the sample it points to.\n",
     "\n",
     "Now, let us look at the first annotated sample in this scene."
->>>>>>> 99a8e5f4
    ]
   },
   {
@@ -123,13 +113,9 @@
    "outputs": [],
    "source": [
     "first_sample_token = my_scene['first_sample_token']\n",
-<<<<<<< HEAD
-    "nusc.render_sample(first_sample_token)"
-=======
     "\n",
     "# The rendering command below is commented out because it tends to crash in notebooks\n",
     "# nusc.render_sample(first_sample_token)"
->>>>>>> 99a8e5f4
    ]
   },
   {
@@ -137,8 +123,6 @@
    "metadata": {},
    "source": [
     "Let's examine its metadata"
-<<<<<<< HEAD
-=======
    ]
   },
   {
@@ -523,7 +507,6 @@
     "- 1 x LIDAR, \n",
     "- 5 x RADAR, \n",
     "- 6 x cameras, "
->>>>>>> 99a8e5f4
    ]
   },
   {
@@ -534,16 +517,37 @@
    },
    "outputs": [],
    "source": [
-<<<<<<< HEAD
-    "my_sample = nusc.get('sample', first_sample_token)\n",
-    "my_sample"
-   ]
-  },
-  {
-   "cell_type": "markdown",
-   "metadata": {},
-   "source": [
-    "A useful method is  `list_sample()` which lists all related `sample_data` keyframes and `sample_annotation` associated with a `sample` which we will discuss in detail in the subsequent parts."
+    "nusc.sensor"
+   ]
+  },
+  {
+   "cell_type": "markdown",
+   "metadata": {},
+   "source": [
+    "Every `sample_data` has a record on which `sensor` the data is collected from (note the \"channel\" key)"
+   ]
+  },
+  {
+   "cell_type": "code",
+   "execution_count": null,
+   "metadata": {},
+   "outputs": [],
+   "source": [
+    "nusc.sample_data[10]"
+   ]
+  },
+  {
+   "cell_type": "markdown",
+   "metadata": {},
+   "source": [
+    "### 10. `calibrated_sensor`"
+   ]
+  },
+  {
+   "cell_type": "markdown",
+   "metadata": {},
+   "source": [
+    "`calibrated_sensor` consists of the definition of a particular sensor (lidar/radar/camera) as calibrated on a particular vehicle. Let us look at an example."
    ]
   },
   {
@@ -554,412 +558,6 @@
    },
    "outputs": [],
    "source": [
-    "nusc.list_sample(my_sample['token'])"
-   ]
-  },
-  {
-   "cell_type": "markdown",
-   "metadata": {},
-   "source": [
-    "### 3. `sample_data`"
-   ]
-  },
-  {
-   "cell_type": "markdown",
-   "metadata": {},
-   "source": [
-    "The nuScenes dataset contains data that is collected from a full sensor suite. Hence, we can see that for each snapshot of a scene, we provide references to a family of data that is collected from these sensors. Notice that we provide a `data` key to access these."
-   ]
-  },
-  {
-   "cell_type": "code",
-   "execution_count": null,
-   "metadata": {},
-   "outputs": [],
-   "source": [
-    "my_sample['data']"
-   ]
-  },
-  {
-   "cell_type": "markdown",
-   "metadata": {},
-   "source": [
-    "Notice that the keys are referring to the different sensors that form our sensor suite. Let's take a look at the metadata of a `sample_data` taken from `CAM_FRONT`."
-   ]
-  },
-  {
-   "cell_type": "code",
-   "execution_count": null,
-   "metadata": {},
-   "outputs": [],
-   "source": [
-    "sensor = 'CAM_FRONT'\n",
-    "cam_front_data = nusc.get('sample_data', my_sample['data'][sensor])\n",
-    "cam_front_data"
-   ]
-  },
-  {
-   "cell_type": "markdown",
-   "metadata": {},
-   "source": [
-    "We can also render the `sample_data` at a particular sensor. "
-   ]
-  },
-  {
-   "cell_type": "code",
-   "execution_count": null,
-   "metadata": {},
-   "outputs": [],
-   "source": [
-    "nusc.render_sample_data(cam_front_data['token'])"
-   ]
-  },
-  {
-   "cell_type": "markdown",
-   "metadata": {},
-   "source": [
-    "### 4. `sample_annotation`"
-   ]
-  },
-  {
-   "cell_type": "markdown",
-   "metadata": {},
-   "source": [
-    "`sample_annotation` refers to any ***bounding box defining the position of an object seen in a sample***. All location data is given with respect to the global coordinate system. Let's examine an example from our `sample` above."
-   ]
-  },
-  {
-   "cell_type": "code",
-   "execution_count": null,
-   "metadata": {},
-   "outputs": [],
-   "source": [
-    "my_annotation_token = my_sample['anns'][18]\n",
-    "my_annotation_metadata =  nusc.get('sample_annotation', my_annotation_token)\n",
-    "my_annotation_metadata"
-   ]
-  },
-  {
-   "cell_type": "markdown",
-   "metadata": {},
-   "source": [
-    "We can also render an annotation to have a closer look."
-   ]
-  },
-  {
-   "cell_type": "code",
-   "execution_count": null,
-   "metadata": {},
-   "outputs": [],
-   "source": [
-    "nusc.render_annotation(my_annotation_token)"
-   ]
-  },
-  {
-   "cell_type": "markdown",
-   "metadata": {},
-   "source": [
-    "### 5. `instance`"
-   ]
-  },
-  {
-   "cell_type": "markdown",
-   "metadata": {},
-   "source": [
-    "An object instance are instances needed to be detected or tracked by an AV (e.g a particular vehicle, pedestrian). Let us examine an instance metadata"
-   ]
-  },
-  {
-   "cell_type": "code",
-   "execution_count": null,
-   "metadata": {},
-   "outputs": [],
-   "source": [
-    "my_instance = nusc.instance[599]\n",
-    "my_instance"
-   ]
-  },
-  {
-   "cell_type": "markdown",
-   "metadata": {},
-   "source": [
-    "An instance generally spans across different frames in a particular scene. However, we do not track them across different scenes. In this example, we have 16 annotated samples for this instance across a particular scene."
-   ]
-  },
-  {
-   "cell_type": "code",
-   "execution_count": null,
-   "metadata": {},
-   "outputs": [],
-   "source": [
-    "instance_token = my_instance['token']\n",
-    "nusc.render_instance(instance_token)"
-   ]
-  },
-  {
-   "cell_type": "markdown",
-   "metadata": {},
-   "source": [
-    "An instance record takes note of its first and last annotation token. Let's render them"
-   ]
-  },
-  {
-   "cell_type": "code",
-   "execution_count": null,
-   "metadata": {},
-   "outputs": [],
-   "source": [
-    "print(\"First annotated sample of this instance:\")\n",
-    "nusc.render_annotation(my_instance['first_annotation_token'])"
-   ]
-  },
-  {
-   "cell_type": "code",
-   "execution_count": null,
-   "metadata": {},
-   "outputs": [],
-   "source": [
-    "print(\"Last annotated sample of this instance\")\n",
-    "nusc.render_annotation(my_instance['last_annotation_token'])"
-   ]
-  },
-  {
-   "cell_type": "markdown",
-   "metadata": {},
-   "source": [
-    "### 6. `category`"
-   ]
-  },
-  {
-   "cell_type": "markdown",
-   "metadata": {},
-   "source": [
-    "A `category` is the object assignment of an annotation.  Let's look at the category table we have in our database. The table contains the taxonomy of different object categories and also list the subcategories (delineated by a period). "
-   ]
-  },
-  {
-   "cell_type": "code",
-   "execution_count": null,
-   "metadata": {},
-   "outputs": [],
-   "source": [
-    "nusc.list_categories()"
-   ]
-  },
-  {
-   "cell_type": "markdown",
-   "metadata": {},
-   "source": [
-    "A category record contains the name and the description of that particular category."
-   ]
-  },
-  {
-   "cell_type": "code",
-   "execution_count": null,
-   "metadata": {},
-   "outputs": [],
-   "source": [
-    "nusc.category[9]"
-   ]
-  },
-  {
-   "cell_type": "markdown",
-   "metadata": {},
-   "source": [
-    "Refer to `instructions.md` for the definitions of the different categories."
-   ]
-  },
-  {
-   "cell_type": "markdown",
-   "metadata": {},
-   "source": [
-    "### 7. `attribute`"
-   ]
-  },
-  {
-   "cell_type": "markdown",
-   "metadata": {},
-   "source": [
-    "An `attribute` is a property of an instance that may change throughout different parts of a scene while the category remains the same. Here are a list of provided attributes and the number of annotations it is associated with."
-   ]
-  },
-  {
-   "cell_type": "code",
-   "execution_count": null,
-   "metadata": {},
-   "outputs": [],
-   "source": [
-    "nusc.list_attributes()"
-   ]
-  },
-  {
-   "cell_type": "markdown",
-   "metadata": {},
-   "source": [
-    "Let's take a look at an example how an attribute may change over one scene"
-   ]
-  },
-  {
-   "cell_type": "code",
-   "execution_count": null,
-   "metadata": {},
-   "outputs": [],
-   "source": [
-    "my_instance = nusc.instance[27]\n",
-    "first_token = my_instance['first_annotation_token']\n",
-    "last_token = my_instance['last_annotation_token']\n",
-    "nbr_samples = my_instance['nbr_annotations']\n",
-    "current_token = first_token\n",
-    "\n",
-    "i = 0\n",
-    "found_change = False\n",
-    "while current_token != last_token:\n",
-    "    current_ann = nusc.get('sample_annotation', current_token)\n",
-    "    current_attr = nusc.get('attribute', current_ann['attribute_tokens'][0])['name']\n",
-    "    \n",
-    "    if i == 0:\n",
-    "        pass\n",
-    "    elif current_attr != last_attr:\n",
-    "        print(\"Changed from `{}` to `{}` at timestamp {} out of {} annotated timestamps\".format(last_attr, current_attr, i, nbr_samples))\n",
-    "        found_change = True\n",
-    "\n",
-    "    next_token = current_ann['next']\n",
-    "    current_token = next_token\n",
-    "    last_attr = current_attr\n",
-    "    i += 1"
-   ]
-  },
-  {
-   "cell_type": "markdown",
-   "metadata": {},
-   "source": [
-    "### 8. `visibility`"
-   ]
-  },
-  {
-   "cell_type": "markdown",
-   "metadata": {},
-   "source": [
-    "`visibility` is defined as the fraction of pixels of a particular annotation that are visible over the 6 camera feeds, bgrouped into 4 bins."
-   ]
-  },
-  {
-   "cell_type": "code",
-   "execution_count": null,
-   "metadata": {},
-   "outputs": [],
-   "source": [
-    "nusc.visibility"
-   ]
-  },
-  {
-   "cell_type": "markdown",
-   "metadata": {},
-   "source": [
-    "Let's look at an example `sample_annotation` with 80-100% visibility"
-   ]
-  },
-  {
-   "cell_type": "code",
-   "execution_count": null,
-   "metadata": {},
-   "outputs": [],
-   "source": [
-    "anntoken = 'a7d0722bce164f88adf03ada491ea0ba'\n",
-    "visibility_token = nusc.get('sample_annotation', anntoken)['visibility_token']\n",
-    "\n",
-    "print(\"Visibility: {}\".format(nusc.get('visibility', visibility_token)))\n",
-    "nusc.render_annotation(anntoken)"
-   ]
-  },
-  {
-   "cell_type": "markdown",
-   "metadata": {},
-   "source": [
-    "Let's look at an example `sample_annotation` with 0-40% visibility"
-   ]
-  },
-  {
-   "cell_type": "code",
-   "execution_count": null,
-   "metadata": {},
-   "outputs": [],
-   "source": [
-    "anntoken = '9f450bf6b7454551bbbc9a4c6e74ef2e'\n",
-    "visibility_token = nusc.get('sample_annotation', anntoken)['visibility_token']\n",
-    "\n",
-    "print(\"Visibility: {}\".format(nusc.get('visibility', visibility_token)))\n",
-    "nusc.render_annotation(anntoken)"
-   ]
-  },
-  {
-   "cell_type": "markdown",
-   "metadata": {},
-   "source": [
-    "### 9. `sensor`"
-   ]
-  },
-  {
-   "cell_type": "markdown",
-   "metadata": {},
-   "source": [
-    "The nuScenes dataset consists of data collected from our full sensor suite which consists of:\n",
-    "- 1 x LIDAR, \n",
-    "- 5 x RADAR, \n",
-    "- 6 x cameras, "
-   ]
-  },
-  {
-   "cell_type": "code",
-   "execution_count": null,
-   "metadata": {
-    "scrolled": true
-   },
-   "outputs": [],
-   "source": [
-=======
->>>>>>> 99a8e5f4
-    "nusc.sensor"
-   ]
-  },
-  {
-   "cell_type": "markdown",
-   "metadata": {},
-   "source": [
-    "Every `sample_data` has a record on which `sensor` the data is collected from (note the \"channel\" key)"
-   ]
-  },
-  {
-   "cell_type": "code",
-   "execution_count": null,
-   "metadata": {},
-   "outputs": [],
-   "source": [
-    "nusc.sample_data[10]"
-   ]
-  },
-  {
-   "cell_type": "markdown",
-   "metadata": {},
-   "source": [
-    "### 10. `calibrated_sensor`"
-   ]
-  },
-  {
-   "cell_type": "markdown",
-   "metadata": {},
-   "source": [
-    "`calibrated_sensor` consists of the definition of a particular sensor (lidar/radar/camera) as calibrated on a particular vehicle. Let us look at an example."
-   ]
-  },
-  {
-   "cell_type": "code",
-   "execution_count": null,
-   "metadata": {
-    "scrolled": true
-   },
-   "outputs": [],
-   "source": [
     "nusc.calibrated_sensor[0]"
    ]
   },
@@ -981,11 +579,7 @@
    "cell_type": "markdown",
    "metadata": {},
    "source": [
-<<<<<<< HEAD
-    "`ego_pose` contains information about the location (encoded in `translation`) and the orientation (encoded in `rotation`) of the ego vehicle body frame."
-=======
     "`ego_pose` contains information about the location (encoded in `translation`) and the orientation (encoded in `rotation`) of the ego vehicle body frame, with respect to the global coordinate system."
->>>>>>> 99a8e5f4
    ]
   },
   {
@@ -1001,11 +595,7 @@
    "cell_type": "markdown",
    "metadata": {},
    "source": [
-<<<<<<< HEAD
-    "Note that the number of `ego_pose` record in our loaded database is the same as the number of `sample_data` record. These two records exhibits a one-to-one correspondence"
-=======
     "Note that the number of `ego_pose` records in our loaded database is the same as the number of `sample_data` records. These two records exhibit a one-to-one correspondence."
->>>>>>> 99a8e5f4
    ]
   },
   {
@@ -1014,11 +604,7 @@
    "source": [
     "### 12. `log`\n",
     "\n",
-<<<<<<< HEAD
-    "The `log` table contains log information from which the data was extracted. A `log` record corresponds to one journey of our ego vehicle along a predefined route. Let's check the number of logs and metadata of a log."
-=======
     "The `log` table contains log information from which the data was extracted. A `log` record corresponds to one journey of our ego vehicle along a predefined route. Let's check the number of logs and the metadata of a log."
->>>>>>> 99a8e5f4
    ]
   },
   {
@@ -1043,11 +629,7 @@
    "cell_type": "markdown",
    "metadata": {},
    "source": [
-<<<<<<< HEAD
-    "See that it contains a variety of information such as date and location of the log collected. It also gives out information about the map from where the data was collected. Note that one log can contain multiple non-overlapping scenes."
-=======
     "Notice that it contains a variety of information such as the date and location of the log collected. It also gives out information about the map from where the data was collected. Note that one log can contain multiple non-overlapping scenes."
->>>>>>> 99a8e5f4
    ]
   },
   {
@@ -1080,8 +662,6 @@
    "outputs": [],
    "source": [
     "nusc.map[0]"
-<<<<<<< HEAD
-=======
    ]
   },
   {
@@ -1089,25 +669,13 @@
    "metadata": {},
    "source": [
     "## nuScenes Basics"
->>>>>>> 99a8e5f4
-   ]
-  },
-  {
-   "cell_type": "markdown",
-   "metadata": {},
-   "source": [
-<<<<<<< HEAD
-    "## nuScenes Basics"
-   ]
-  },
-  {
-   "cell_type": "markdown",
-   "metadata": {},
-   "source": [
-    "Lets get a bit technical.\n",
-=======
+   ]
+  },
+  {
+   "cell_type": "markdown",
+   "metadata": {},
+   "source": [
     "Let's get a bit technical.\n",
->>>>>>> 99a8e5f4
     "\n",
     "The NuScenes class holds several tables. Each table is a list of records, and each record is a dictionary. For example the first record of the category table is stored at:"
    ]
@@ -1125,25 +693,17 @@
    "cell_type": "markdown",
    "metadata": {},
    "source": [
-<<<<<<< HEAD
-    "The category table is simple: it just holds fields `name` and `description`. In addition it also has a `token` field, which is a unique record identifier. Since the record is a dictionary, the token can be accessed like so:"
-=======
     "The category table is simple: it holds the fields `name` and `description`. It also has a `token` field, which is a unique record identifier. Since the record is a dictionary, the token can be accessed like so:"
->>>>>>> 99a8e5f4
-   ]
-  },
-  {
-   "cell_type": "code",
-   "execution_count": null,
-   "metadata": {},
-   "outputs": [],
-   "source": [
-<<<<<<< HEAD
-    "cat_token = nusc.category[0]['token']"
-=======
+   ]
+  },
+  {
+   "cell_type": "code",
+   "execution_count": null,
+   "metadata": {},
+   "outputs": [],
+   "source": [
     "cat_token = nusc.category[0]['token']\n",
     "cat_token"
->>>>>>> 99a8e5f4
    ]
   },
   {
@@ -1166,22 +726,14 @@
    "cell_type": "markdown",
    "metadata": {},
    "source": [
-<<<<<<< HEAD
-    "_As you notice, we have now recovered the same record!_"
-=======
     "_As you can notice, we have recovered the same record!_"
->>>>>>> 99a8e5f4
-   ]
-  },
-  {
-   "cell_type": "markdown",
-   "metadata": {},
-   "source": [
-<<<<<<< HEAD
-    "OK, that was pretty easy. Let's try something harder. Let's look at the `sample_annotation` table."
-=======
+   ]
+  },
+  {
+   "cell_type": "markdown",
+   "metadata": {},
+   "source": [
     "OK, that was easy. Let's try something harder. Let's look at the `sample_annotation` table."
->>>>>>> 99a8e5f4
    ]
   },
   {
@@ -1197,11 +749,7 @@
    "cell_type": "markdown",
    "metadata": {},
    "source": [
-<<<<<<< HEAD
-    "As you can see this also has a `token` field (they all do). In addition, it has several fields of the format [a-z]* token, e.g. instance_token. These are foreign keys in database speak, meaning they point to another table. \n",
-=======
     "This also has a `token` field (they all do). In addition, it has several fields of the format [a-z]*\\_token, _e.g._ instance_token. These are foreign keys in database speak, meaning they point to another table. \n",
->>>>>>> 99a8e5f4
     "Using `nusc.get()` we can grab any of these in constant time. For example, let's look at the visibility record."
    ]
   },
@@ -1218,11 +766,7 @@
    "cell_type": "markdown",
    "metadata": {},
    "source": [
-<<<<<<< HEAD
-    "The visibility records informs of how much of the object was visible when it was annotated.\n",
-=======
     "The visibility records indicate how much of an object was visible when it was annotated.\n",
->>>>>>> 99a8e5f4
     "\n",
     "Let's also grab the `instance_token`"
    ]
@@ -1242,21 +786,12 @@
    "metadata": {},
    "source": [
     "This points to the `instance` table. This table enumerate the object _instances_ we have encountered in each \n",
-<<<<<<< HEAD
-    "scene. This way we can connect all annotation of a particular object.\n",
-    "\n",
-    "If you look carefully at the README tables, you will see that the sample_annotation table points to the object table, \n",
-    "but the object table doesn't list all annotations that point to it. \n",
-    "\n",
-    "So how can we recover all sample_annotations for a particular object? There are two ways:\n",
-=======
     "scene. This way we can connect all annotations of a particular object.\n",
     "\n",
     "If you look carefully at the README tables, you will see that the sample_annotation table points to the instance table, \n",
     "but the instance table doesn't list all annotations that point to it. \n",
     "\n",
     "So how can we recover all sample_annotations for a particular object instance? There are two ways:\n",
->>>>>>> 99a8e5f4
     "\n",
     "1. `Use nusc.field2token()`. Let's try it:"
    ]
@@ -1348,11 +883,7 @@
    "metadata": {},
    "outputs": [],
    "source": [
-<<<<<<< HEAD
-    "assert ann_tokens_traverse == ann_tokens_field2token"
-=======
     "print(ann_tokens_traverse == ann_tokens_field2token)"
->>>>>>> 99a8e5f4
    ]
   },
   {
@@ -1366,11 +897,6 @@
     "\n",
     "Further, there are situations where one needs to go through several tables to get a certain piece of information. \n",
     "Consider, for example, the category name (e.g. `human.pedestrian`) of a `sample_annotation`. The `sample_annotation` table doesn't hold this information since the category is an instance level constant. Instead the `sample_annotation` table points to a record in the `instance` table. This, in turn, points to a record in the `category` table, where finally the `name` fields stores the required information.\n",
-<<<<<<< HEAD
-    "\n",
-    "Since it is quite common to want to know the category name of an annotation, we add a `category_name` field to the `sample_annotation` table during initialization of the NuScenes class.\n",
-=======
->>>>>>> 99a8e5f4
     "\n",
     "Since it is quite common to want to know the category name of an annotation, we add a `category_name` field to the `sample_annotation` table during initialization of the NuScenes class.\n",
     "\n",
@@ -1391,16 +917,6 @@
    "cell_type": "markdown",
    "metadata": {},
    "source": [
-    "### Reverse indices\n",
-    "We add two reverse indices by default.\n",
-    "* A `map_token` field is added to the `log` records.\n",
-    "* The `sample` records have shortcuts to all `sample_annotations` for that record as well as `sample_data` key-frames. Confer `nusc.list_sample()` method in the previous section for more details on this."
-   ]
-  },
-  {
-   "cell_type": "markdown",
-   "metadata": {},
-   "source": [
     "### Shortcuts"
    ]
   },
@@ -1442,20 +958,8 @@
    "source": [
     "ann_rec = nusc.sample_annotation[0]\n",
     "inst_rec = nusc.get('instance', ann_rec['instance_token'])\n",
-<<<<<<< HEAD
-    "cat_rec = nusc.get('category', inst_rec['category_token'])"
-   ]
-  },
-  {
-   "cell_type": "code",
-   "execution_count": null,
-   "metadata": {},
-   "outputs": [],
-   "source": [
-=======
     "cat_rec = nusc.get('category', inst_rec['category_token'])\n",
     "\n",
->>>>>>> 99a8e5f4
     "print(catname == cat_rec['name'])"
    ]
   },
@@ -1475,11 +979,7 @@
     "# Shortcut\n",
     "channel = nusc.sample_data[0]['channel']\n",
     "\n",
-<<<<<<< HEAD
-    "\n",
-=======
     "# No shortcut\n",
->>>>>>> 99a8e5f4
     "sd_rec = nusc.sample_data[0]\n",
     "cs_record = nusc.get('calibrated_sensor', sd_rec['calibrated_sensor_token'])\n",
     "sensor_record = nusc.get('sensor', cs_record['sensor_token'])\n",
@@ -1491,13 +991,9 @@
    "cell_type": "markdown",
    "metadata": {},
    "source": [
-<<<<<<< HEAD
-    "Notice how for both cases w"
-=======
     "## Data Visualizations\n",
     "\n",
     "We provide list and rendering methods. These are meant both as convenience methods during development, and as tutorials for building your own visualization methods. They are implemented in the NuScenesExplorer class, with shortcuts through the NuScenes class itself."
->>>>>>> 99a8e5f4
    ]
   },
   {
@@ -1512,19 +1008,7 @@
    "cell_type": "markdown",
    "metadata": {},
    "source": [
-<<<<<<< HEAD
-    "### List methods\n",
-    "There are three list methods availble to look at certain aspects of the loaded DB."
-   ]
-  },
-  {
-   "cell_type": "markdown",
-   "metadata": {},
-   "source": [
-    "`list_categories()` lists all categories, counts and statistics of width/length/height in meters and aspect ratio."
-=======
     "1. `list_categories()` lists all categories, counts and statistics of width/length/height in meters and aspect ratio."
->>>>>>> 99a8e5f4
    ]
   },
   {
@@ -1540,11 +1024,7 @@
    "cell_type": "markdown",
    "metadata": {},
    "source": [
-<<<<<<< HEAD
-    "`list_attributes()` lists all attributes and counts."
-=======
     "2. `list_attributes()` lists all attributes and counts."
->>>>>>> 99a8e5f4
    ]
   },
   {
@@ -1560,11 +1040,7 @@
    "cell_type": "markdown",
    "metadata": {},
    "source": [
-<<<<<<< HEAD
-    "`list_scenes()` lists all scenes in the loaded DB."
-=======
     "3. `list_scenes()` lists all scenes in the loaded DB."
->>>>>>> 99a8e5f4
    ]
   },
   {
@@ -1587,11 +1063,7 @@
    "cell_type": "markdown",
    "metadata": {},
    "source": [
-<<<<<<< HEAD
-    "First, let's plot a lidar point cloud in an image. Lidar allows us to accurate map the surroundings in 3D."
-=======
     "First, let's plot a lidar point cloud in an image. Lidar allows us to accurately map the surroundings in 3D."
->>>>>>> 99a8e5f4
    ]
   },
   {
@@ -1634,20 +1106,9 @@
    "outputs": [],
    "source": [
     "my_sample = nusc.sample[20]\n",
-<<<<<<< HEAD
-    "nusc.render_sample(my_sample['token'])"
-=======
     "\n",
     "# The rendering command below is commented out because it tends to crash in notebooks\n",
     "# nusc.render_sample(my_sample['token'])"
-   ]
-  },
-  {
-   "cell_type": "markdown",
-   "metadata": {},
-   "source": [
-    "Or if we only want to render a particular sensor, we can specify that."
->>>>>>> 99a8e5f4
    ]
   },
   {
@@ -1765,24 +1226,16 @@
   "language_info": {
    "codemirror_mode": {
     "name": "ipython",
-    "version": 3.0
+    "version": 3
    },
    "file_extension": ".py",
    "mimetype": "text/x-python",
    "name": "python",
    "nbconvert_exporter": "python",
    "pygments_lexer": "ipython3",
-<<<<<<< HEAD
-   "version": "3.7.1"
-  }
- },
- "nbformat": 4,
- "nbformat_minor": 0
-=======
    "version": "3.7.2"
   }
  },
  "nbformat": 4,
  "nbformat_minor": 2
->>>>>>> 99a8e5f4
 }